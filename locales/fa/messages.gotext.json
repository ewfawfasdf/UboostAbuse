--- conflicted
+++ resolved
@@ -1156,11 +1156,6 @@
             "translatorComment": "Copied from source."
         },
         {
-<<<<<<< HEAD
-            "id": "AmneziaWG Activated",
-            "message": "AmneziaWG Activated",
-            "translation": "AmneziaWG فعال‌شد",
-=======
             "id": "&Import tunnel(s) from file…",
             "message": "&Import tunnel(s) from file…",
             "translation": "&وارد کردن تونل(ها) از پرونده…",
@@ -1179,10 +1174,9 @@
             "translatorComment": "Copied from source."
         },
         {
-            "id": "WireGuard Activated",
-            "message": "WireGuard Activated",
-            "translation": "WireGuard فعال‌ شد",
->>>>>>> b279eab9
+            "id": "AmneziaWG Activated",
+            "message": "AmneziaWG Activated",
+            "translation": "AmneziaWG فعال‌ شد",
             "translatorComment": "Copied from source."
         },
         {
@@ -1208,31 +1202,25 @@
             "translatorComment": "Copied from source."
         },
         {
-<<<<<<< HEAD
+            "id": "The {Name} tunnel has been deactivated.",
+            "message": "The {Name} tunnel has been deactivated.",
+            "translation": "تونل {Name} غیرفعال شده است.",
+            "translatorComment": "Copied from source.",
+            "placeholders": [
+                {
+                    "id": "Name",
+                    "string": "%[1]s",
+                    "type": "string",
+                    "underlyingType": "string",
+                    "argNum": 1,
+                    "expr": "tunnel.Name"
+                }
+            ]
+        },
+        {
             "id": "AmneziaWG Tunnel Error",
             "message": "AmneziaWG Tunnel Error",
             "translation": "خطای تونل AmneziaWG",
-=======
-            "id": "The {Name} tunnel has been deactivated.",
-            "message": "The {Name} tunnel has been deactivated.",
-            "translation": "تونل {Name} غیرفعال شده است.",
-            "translatorComment": "Copied from source.",
-            "placeholders": [
-                {
-                    "id": "Name",
-                    "string": "%[1]s",
-                    "type": "string",
-                    "underlyingType": "string",
-                    "argNum": 1,
-                    "expr": "tunnel.Name"
-                }
-            ]
-        },
-        {
-            "id": "WireGuard Tunnel Error",
-            "message": "WireGuard Tunnel Error",
-            "translation": "خطای تونل WireGuard",
->>>>>>> b279eab9
             "translatorComment": "Copied from source."
         },
         {

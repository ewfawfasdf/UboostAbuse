--- conflicted
+++ resolved
@@ -1110,27 +1110,9 @@
             ]
         },
         {
-<<<<<<< HEAD
-            "id": "Error Exiting AmneziaWG",
-            "message": "Error Exiting AmneziaWG",
-            "translation": "Error al sortir de AmneziaWG",
-            "translatorComment": "Copied from source."
-        },
-        {
-            "id": "An update to AmneziaWG is available. It is highly advisable to update without delay.",
-            "message": "An update to AmneziaWG is available. It is highly advisable to update without delay.",
-            "translation": "Una actualització per AmneziaWG està disponible. Es recomana actualitzar immediatament.",
-            "translatorComment": "Copied from source."
-        },
-        {
-            "id": "Update Now",
-            "message": "Update Now",
-            "translation": "Actualitza ara",
-=======
             "id": "WireGuard Detection Error",
             "message": "WireGuard Detection Error",
             "translation": "Error en detectar WireGuard",
->>>>>>> b279eab9
             "translatorComment": "Copied from source."
         },
         {
@@ -1714,9 +1696,9 @@
             ]
         },
         {
-            "id": "Error Exiting WireGuard",
-            "message": "Error Exiting WireGuard",
-            "translation": "Error al sortir de WireGuard",
+            "id": "Error Exiting AmneziaWG",
+            "message": "Error Exiting AmneziaWG",
+            "translation": "Error al sortir de AmneziaWG",
             "translatorComment": "Copied from source."
         },
         {
@@ -1736,9 +1718,9 @@
             ]
         },
         {
-            "id": "An update to WireGuard is available. It is highly advisable to update without delay.",
-            "message": "An update to WireGuard is available. It is highly advisable to update without delay.",
-            "translation": "Una actualització per WireGuard està disponible. Es recomana actualitzar immediatament.",
+            "id": "An update to AmneziaWG is available. It is highly advisable to update without delay.",
+            "message": "An update to AmneziaWG is available. It is highly advisable to update without delay.",
+            "translation": "Una actualització per AmneziaWG està disponible. Es recomana actualitzar immediatament.",
             "translatorComment": "Copied from source."
         },
         {

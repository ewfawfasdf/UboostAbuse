{
    "language": "vi",
    "messages": [
        {
            "id": "Error",
            "message": "Error",
            "translation": "Lỗi",
            "translatorComment": "Copied from source."
        },
        {
            "id": "Usage: {Args0} [\n{String}]",
            "message": "Usage: {Args0} [\n{String}]",
            "translation": "Sử dụng: {Args0} [\n{String}]",
            "translatorComment": "Copied from source.",
            "placeholders": [
                {
                    "id": "Args0",
                    "string": "%[1]s",
                    "type": "string",
                    "underlyingType": "string",
                    "argNum": 1,
                    "expr": "os.Args[0]"
                },
                {
                    "id": "String",
                    "string": "%[2]s",
                    "type": "string",
                    "underlyingType": "string",
                    "argNum": 2,
                    "expr": "builder.String()"
                }
            ]
        },
        {
            "id": "Command Line Options",
            "message": "Command Line Options",
            "translation": "Tùy chọn dòng lệnh",
            "translatorComment": "Copied from source."
        },
        {
            "id": "Now",
            "message": "Now",
            "translation": "Vừa xong",
            "translatorComment": "Copied from source."
        },
        {
            "id": "{Years} year(s)",
            "message": "{Years} year(s)",
            "translation": {
                "select": {
                    "feature": "plural",
                    "arg": "Years",
                    "cases": {
                        "other": {
                            "msg": "{Years} năm"
                        }
                    }
                }
            },
            "placeholders": [
                {
                    "id": "Years",
                    "string": "%[1]d",
                    "type": "int64",
                    "underlyingType": "int64",
                    "argNum": 1,
                    "expr": "years"
                }
            ]
        },
        {
            "id": "{Days} day(s)",
            "message": "{Days} day(s)",
            "translation": {
                "select": {
                    "feature": "plural",
                    "arg": "Days",
                    "cases": {
                        "other": {
                            "msg": "{Days} ngày"
                        }
                    }
                }
            },
            "placeholders": [
                {
                    "id": "Days",
                    "string": "%[1]d",
                    "type": "int64",
                    "underlyingType": "int64",
                    "argNum": 1,
                    "expr": "days"
                }
            ]
        },
        {
            "id": "{Hours} hour(s)",
            "message": "{Hours} hour(s)",
            "translation": {
                "select": {
                    "feature": "plural",
                    "arg": "Hours",
                    "cases": {
                        "other": {
                            "msg": "{Hours} giờ"
                        }
                    }
                }
            },
            "placeholders": [
                {
                    "id": "Hours",
                    "string": "%[1]d",
                    "type": "int64",
                    "underlyingType": "int64",
                    "argNum": 1,
                    "expr": "hours"
                }
            ]
        },
        {
            "id": "{Minutes} minute(s)",
            "message": "{Minutes} minute(s)",
            "translation": {
                "select": {
                    "feature": "plural",
                    "arg": "Minutes",
                    "cases": {
                        "other": {
                            "msg": "{Minutes} phút"
                        }
                    }
                }
            },
            "placeholders": [
                {
                    "id": "Minutes",
                    "string": "%[1]d",
                    "type": "int64",
                    "underlyingType": "int64",
                    "argNum": 1,
                    "expr": "minutes"
                }
            ]
        },
        {
            "id": "{Seconds} second(s)",
            "message": "{Seconds} second(s)",
            "translation": {
                "select": {
                    "feature": "plural",
                    "arg": "Seconds",
                    "cases": {
                        "other": {
                            "msg": "{Seconds} giây"
                        }
                    }
                }
            },
            "placeholders": [
                {
                    "id": "Seconds",
                    "string": "%[1]d",
                    "type": "int64",
                    "underlyingType": "int64",
                    "argNum": 1,
                    "expr": "seconds"
                }
            ]
        },
        {
            "id": "{Timestamp} ago",
            "message": "{Timestamp} ago",
            "translation": "{Timestamp} trước",
            "translatorComment": "Copied from source.",
            "placeholders": [
                {
                    "id": "Timestamp",
                    "string": "%[1]s",
                    "type": "string",
                    "underlyingType": "string",
                    "argNum": 1,
                    "expr": "timestamp"
                }
            ]
        },
        {
            "id": "{Bytes} B",
            "message": "{Bytes} B",
            "translation": "{Bytes} B",
            "translatorComment": "Copied from source.",
            "placeholders": [
                {
                    "id": "Bytes",
                    "string": "%[1]d",
                    "type": "golang.zx2c4.com/wireguard/windows/conf.Bytes",
                    "underlyingType": "uint64",
                    "argNum": 1,
                    "expr": "b"
                }
            ]
        },
        {
            "id": "{Float64b__1024} KiB",
            "message": "{Float64b__1024} KiB",
            "translation": "{Float64b__1024} KiB",
            "translatorComment": "Copied from source.",
            "placeholders": [
                {
                    "id": "Float64b__1024",
                    "string": "%.2[1]f",
                    "type": "float64",
                    "underlyingType": "float64",
                    "argNum": 1,
                    "expr": "float64(b) / 1024"
                }
            ]
        },
        {
            "id": "{Float64b__1024__1024} MiB",
            "message": "{Float64b__1024__1024} MiB",
            "translation": "{Float64b__1024__1024} MiB",
            "translatorComment": "Copied from source.",
            "placeholders": [
                {
                    "id": "Float64b__1024__1024",
                    "string": "%.2[1]f",
                    "type": "float64",
                    "underlyingType": "float64",
                    "argNum": 1,
                    "expr": "float64(b) / (1024 * 1024)"
                }
            ]
        },
        {
            "id": "{Float64b__1024__1024__1024} GiB",
            "message": "{Float64b__1024__1024__1024} GiB",
            "translation": "{Float64b__1024__1024__1024} GiB",
            "translatorComment": "Copied from source.",
            "placeholders": [
                {
                    "id": "Float64b__1024__1024__1024",
                    "string": "%.2[1]f",
                    "type": "float64",
                    "underlyingType": "float64",
                    "argNum": 1,
                    "expr": "float64(b) / (1024 * 1024 * 1024)"
                }
            ]
        },
        {
            "id": "{Float64b__1024__1024__1024__1024} TiB",
            "message": "{Float64b__1024__1024__1024__1024} TiB",
            "translation": "{Float64b__1024__1024__1024__1024} TiB",
            "translatorComment": "Copied from source.",
            "placeholders": [
                {
                    "id": "Float64b__1024__1024__1024__1024",
                    "string": "%.2[1]f",
                    "type": "float64",
                    "underlyingType": "float64",
                    "argNum": 1,
                    "expr": "float64(b) / (1024 * 1024 * 1024) / 1024"
                }
            ]
        },
        {
            "id": "Invalid IP address",
            "message": "Invalid IP address",
            "translation": "Địa chỉ IP không hợp lệ",
            "translatorComment": "Copied from source."
        },
        {
            "id": "Invalid MTU",
            "message": "Invalid MTU",
            "translation": "Khoá không hợp lệ",
            "translatorComment": "Copied from source."
        },
        {
            "id": "Invalid port",
            "message": "Invalid port",
            "translation": "Cổng (port) không hợp lệ",
            "translatorComment": "Copied from source."
        },
        {
            "id": "Invalid key: {Err}",
            "message": "Invalid key: {Err}",
            "translation": "Khoá không hợp lệ: {Err}",
            "translatorComment": "Copied from source.",
            "placeholders": [
                {
                    "id": "Err",
                    "string": "%[1]v",
                    "type": "error",
                    "underlyingType": "interface{Error() string}",
                    "argNum": 1,
                    "expr": "err"
                }
            ]
        },
        {
            "id": "Tunnel name is not valid",
            "message": "Tunnel name is not valid",
            "translation": "Tên VPN không hợp lệ",
            "translatorComment": "Copied from source."
        },
        {
<<<<<<< HEAD
            "id": "About AmneziaWG",
            "message": "About AmneziaWG",
            "translation": "Thông tin về AmneziaWG",
=======
            "id": "[none specified]",
            "message": "[none specified]",
            "translation": "Ko có Chỉ định",
            "translatorComment": "Copied from source."
        },
        {
            "id": "Error in getting configuration",
            "message": "Error in getting configuration",
            "translation": "Lỗi khi lưu cấu hình",
            "translatorComment": "Copied from source."
        },
        {
            "id": "[EnumerationSeparator]",
            "message": "[EnumerationSeparator]",
            "translation": ",",
            "comment": "Text to insert between items when listing - most western languages will translate ‘[EnumerationSeparator]’ into ‘, ’ to produce lists like ‘apple, orange, strawberry’. Eastern languages might translate into ‘、’ to produce lists like ‘リンゴ、オレンジ、イチゴ’."
        },
        {
            "id": "[UnitSeparator]",
            "message": "[UnitSeparator]",
            "translation": ",",
            "comment": "Text to insert when combining units of a measure - most languages will translate ‘[UnitSeparator]’ into ‘ ’ (space) to produce lists like ‘2 minuti 30 sekund’, or empty string ‘’ to produce ‘2分30秒’."
        },
        {
            "id": "About WireGuard",
            "message": "About WireGuard",
            "translation": "Thông tin về WireGuard",
>>>>>>> b279eab9
            "translatorComment": "Copied from source."
        },
        {
            "id": "AmneziaWG logo image",
            "message": "AmneziaWG logo image",
            "translation": "Logo AmneziaWG",
            "translatorComment": "Copied from source."
        },
        {
            "id": "Close",
            "message": "Close",
            "translation": "Đóng",
            "translatorComment": "Copied from source."
        },
        {
            "id": "Status:",
            "message": "Status:",
            "translation": "Trạng thái:",
            "translatorComment": "Copied from source."
        },
        {
            "id": "&Deactivate",
            "message": "&Deactivate",
            "translation": "Đã hủy kích hoạt",
            "translatorComment": "Copied from source."
        },
        {
            "id": "&Activate",
            "message": "&Activate",
            "translation": "Kích hoạt",
            "translatorComment": "Copied from source."
        },
        {
            "id": "Endpoint:",
            "message": "Endpoint:",
            "translation": "Đầu cuối:",
            "translatorComment": "Copied from source."
        },
        {
            "id": "enabled",
            "message": "enabled",
            "translation": "đã kích hoạt",
            "translatorComment": "Copied from source."
        },
        {
            "id": "{String} received, {String_1} sent",
            "message": "{String} received, {String_1} sent",
            "translation": "Nhận {String}, gứi {String_1}",
            "translatorComment": "Copied from source.",
            "placeholders": [
                {
                    "id": "String",
                    "string": "%[1]s",
                    "type": "string",
                    "underlyingType": "string",
                    "argNum": 1,
                    "expr": "c.RxBytes.String()"
                },
                {
                    "id": "String_1",
                    "string": "%[2]s",
                    "type": "string",
                    "underlyingType": "string",
                    "argNum": 2,
                    "expr": "c.TxBytes.String()"
                }
            ]
        },
        {
            "id": "Failed to determine tunnel state",
            "message": "Failed to determine tunnel state",
            "translation": "Không thể xác định tình trạng VPN",
            "translatorComment": "Copied from source."
        },
        {
            "id": "Failed to activate tunnel",
            "message": "Failed to activate tunnel",
            "translation": "Không thể kích hoạt VPN",
            "translatorComment": "Copied from source."
        },
        {
            "id": "Failed to deactivate tunnel",
            "message": "Failed to deactivate tunnel",
            "translation": "Không thể vô hiệu hóa VPN",
            "translatorComment": "Copied from source."
        },
        {
            "id": "Peer",
            "message": "Peer",
            "translation": "Mạng ngang hàng",
            "translatorComment": "Copied from source."
        },
        {
            "id": "Create new tunnel",
            "message": "Create new tunnel",
            "translation": "Tạo VPN",
            "translatorComment": "Copied from source."
        },
        {
            "id": "Edit tunnel",
            "message": "Edit tunnel",
            "translation": "Chỉnh sửa VPN",
            "translatorComment": "Copied from source."
        },
        {
            "id": "Cancel",
            "message": "Cancel",
            "translation": "Huỷ",
            "translatorComment": "Copied from source."
        },
        {
            "id": "Invalid name",
            "message": "Invalid name",
            "translation": "Tên không hợp lệ",
            "translatorComment": "Copied from source."
        },
        {
            "id": "A name is required.",
            "message": "A name is required.",
            "translation": "Yêu cầu nhập tên.",
            "translatorComment": "Copied from source."
        },
        {
            "id": "Tunnel name ‘{NewName}’ is invalid.",
            "message": "Tunnel name ‘{NewName}’ is invalid.",
            "translation": "Tên VPN ‘{NewName}' không hợp lệ.",
            "translatorComment": "Copied from source.",
            "placeholders": [
                {
                    "id": "NewName",
                    "string": "%[1]s",
                    "type": "string",
                    "underlyingType": "string",
                    "argNum": 1,
                    "expr": "newName"
                }
            ]
        },
        {
            "id": "Unable to list existing tunnels",
            "message": "Unable to list existing tunnels",
            "translation": "Không thể liệt kê các VPN",
            "translatorComment": "Copied from source."
        },
        {
            "id": "Tunnel already exists",
            "message": "Tunnel already exists",
            "translation": "VPN đã tồn tại",
            "translatorComment": "Copied from source."
        },
        {
            "id": "Another tunnel already exists with the name ‘{NewName}’.",
            "message": "Another tunnel already exists with the name ‘{NewName}’.",
            "translation": "Đã tồn tại VPN với tên ‘{NewName}’.",
            "translatorComment": "Copied from source.",
            "placeholders": [
                {
                    "id": "NewName",
                    "string": "%[1]s",
                    "type": "string",
                    "underlyingType": "string",
                    "argNum": 1,
                    "expr": "newName"
                }
            ]
        }
    ]
}<|MERGE_RESOLUTION|>--- conflicted
+++ resolved
@@ -305,11 +305,6 @@
             "translatorComment": "Copied from source."
         },
         {
-<<<<<<< HEAD
-            "id": "About AmneziaWG",
-            "message": "About AmneziaWG",
-            "translation": "Thông tin về AmneziaWG",
-=======
             "id": "[none specified]",
             "message": "[none specified]",
             "translation": "Ko có Chỉ định",
@@ -334,10 +329,9 @@
             "comment": "Text to insert when combining units of a measure - most languages will translate ‘[UnitSeparator]’ into ‘ ’ (space) to produce lists like ‘2 minuti 30 sekund’, or empty string ‘’ to produce ‘2分30秒’."
         },
         {
-            "id": "About WireGuard",
-            "message": "About WireGuard",
-            "translation": "Thông tin về WireGuard",
->>>>>>> b279eab9
+            "id": "About AmneziaWG",
+            "message": "About AmneziaWG",
+            "translation": "Thông tin về AmneziaWG",
             "translatorComment": "Copied from source."
         },
         {

{
    "language": "es-ES",
    "messages": [
        {
            "id": "Error",
            "message": "Error",
            "translation": "Error",
            "translatorComment": "Copied from source."
        },
        {
            "id": "(no argument): elevate and install manager service",
            "message": "(no argument): elevate and install manager service",
            "translation": "(sin argumento): eleve e instale el servicio de administrador",
            "translatorComment": "Copied from source."
        },
        {
            "id": "Usage: {Args0} [\n{String}]",
            "message": "Usage: {Args0} [\n{String}]",
            "translation": "Uso: {Args0} [\n{String}]",
            "translatorComment": "Copied from source.",
            "placeholders": [
                {
                    "id": "Args0",
                    "string": "%[1]s",
                    "type": "string",
                    "underlyingType": "string",
                    "argNum": 1,
                    "expr": "os.Args[0]"
                },
                {
                    "id": "String",
                    "string": "%[2]s",
                    "type": "string",
                    "underlyingType": "string",
                    "argNum": 2,
                    "expr": "builder.String()"
                }
            ]
        },
        {
            "id": "Command Line Options",
            "message": "Command Line Options",
            "translation": "Opciones de línea de comandos",
            "translatorComment": "Copied from source."
        },
        {
            "id": "Unable to determine whether the process is running under WOW64: {Err}",
            "message": "Unable to determine whether the process is running under WOW64: {Err}",
            "translation": "No fue posible determinar si el proceso se está ejecutando bajo WOW64: {Err}",
            "translatorComment": "Copied from source.",
            "placeholders": [
                {
                    "id": "Err",
                    "string": "%[1]v",
                    "type": "error",
                    "underlyingType": "interface{Error() string}",
                    "argNum": 1,
                    "expr": "err"
                }
            ]
        },
        {
            "id": "You must use the native version of WireGuard on this computer.",
            "message": "You must use the native version of WireGuard on this computer.",
            "translation": "Debe usar la versión nativa de WireGuard en este equipo.",
            "translatorComment": "Copied from source."
        },
        {
            "id": "Unable to open current process token: {Err}",
            "message": "Unable to open current process token: {Err}",
            "translation": "No fue posible abrir el token del proceso actual: {Err}",
            "translatorComment": "Copied from source.",
            "placeholders": [
                {
                    "id": "Err",
                    "string": "%[1]v",
                    "type": "error",
                    "underlyingType": "interface{Error() string}",
                    "argNum": 1,
                    "expr": "err"
                }
            ]
        },
        {
            "id": "WireGuard may only be used by users who are a member of the Builtin {AdminGroupName} group.",
            "message": "WireGuard may only be used by users who are a member of the Builtin {AdminGroupName} group.",
            "translation": "WireGuard solo puede ser usado por usuarios que sean miembros del grupo integrado {AdminGroupName}.",
            "translatorComment": "Copied from source.",
            "placeholders": [
                {
                    "id": "AdminGroupName",
                    "string": "%[1]s",
                    "type": "string",
                    "underlyingType": "string",
                    "argNum": 1,
                    "expr": "elevate.AdminGroupName()"
                }
            ]
        },
        {
            "id": "WireGuard is running, but the UI is only accessible from desktops of the Builtin {AdminGroupName} group.",
            "message": "WireGuard is running, but the UI is only accessible from desktops of the Builtin {AdminGroupName} group.",
            "translation": "WireGuard se está ejecutando, pero la interfaz de usuario solo es accesible desde escritorios del grupo integrado {AdminGroupName}.",
            "translatorComment": "Copied from source.",
            "placeholders": [
                {
                    "id": "AdminGroupName",
                    "string": "%[1]s",
                    "type": "string",
                    "underlyingType": "string",
                    "argNum": 1,
                    "expr": "elevate.AdminGroupName()"
                }
            ]
        },
        {
            "id": "WireGuard system tray icon did not appear after 30 seconds.",
            "message": "WireGuard system tray icon did not appear after 30 seconds.",
            "translation": "El icono WireGuard de la bandeja del sistema no apareció después de 30 segundos.",
            "translatorComment": "Copied from source."
        },
        {
            "id": "Now",
            "message": "Now",
            "translation": "Ahora",
            "translatorComment": "Copied from source."
        },
        {
            "id": "System clock wound backward!",
            "message": "System clock wound backward!",
            "translation": "¡El reloj del sistema ha retrocedido!",
            "translatorComment": "Copied from source."
        },
        {
            "id": "{Years} year(s)",
            "message": "{Years} year(s)",
            "translation": {
                "select": {
                    "feature": "plural",
                    "arg": "Years",
                    "cases": {
                        "one": {
                            "msg": "{Years} año"
                        },
                        "other": {
                            "msg": "{Years} años"
                        }
                    }
                }
            },
            "placeholders": [
                {
                    "id": "Years",
                    "string": "%[1]d",
                    "type": "int64",
                    "underlyingType": "int64",
                    "argNum": 1,
                    "expr": "years"
                }
            ]
        },
        {
            "id": "{Days} day(s)",
            "message": "{Days} day(s)",
            "translation": {
                "select": {
                    "feature": "plural",
                    "arg": "Days",
                    "cases": {
                        "one": {
                            "msg": "{Days} día"
                        },
                        "other": {
                            "msg": "{Days} días"
                        }
                    }
                }
            },
            "placeholders": [
                {
                    "id": "Days",
                    "string": "%[1]d",
                    "type": "int64",
                    "underlyingType": "int64",
                    "argNum": 1,
                    "expr": "days"
                }
            ]
        },
        {
            "id": "{Hours} hour(s)",
            "message": "{Hours} hour(s)",
            "translation": {
                "select": {
                    "feature": "plural",
                    "arg": "Hours",
                    "cases": {
                        "one": {
                            "msg": "{Hours} hora"
                        },
                        "other": {
                            "msg": "{Hours} horas"
                        }
                    }
                }
            },
            "placeholders": [
                {
                    "id": "Hours",
                    "string": "%[1]d",
                    "type": "int64",
                    "underlyingType": "int64",
                    "argNum": 1,
                    "expr": "hours"
                }
            ]
        },
        {
            "id": "{Minutes} minute(s)",
            "message": "{Minutes} minute(s)",
            "translation": {
                "select": {
                    "feature": "plural",
                    "arg": "Minutes",
                    "cases": {
                        "one": {
                            "msg": "{Minutes} minuto"
                        },
                        "other": {
                            "msg": "{Minutes} minutos"
                        }
                    }
                }
            },
            "placeholders": [
                {
                    "id": "Minutes",
                    "string": "%[1]d",
                    "type": "int64",
                    "underlyingType": "int64",
                    "argNum": 1,
                    "expr": "minutes"
                }
            ]
        },
        {
            "id": "{Seconds} second(s)",
            "message": "{Seconds} second(s)",
            "translation": {
                "select": {
                    "feature": "plural",
                    "arg": "Seconds",
                    "cases": {
                        "one": {
                            "msg": "{Seconds} segundo"
                        },
                        "other": {
                            "msg": "{Seconds} segundos"
                        }
                    }
                }
            },
            "placeholders": [
                {
                    "id": "Seconds",
                    "string": "%[1]d",
                    "type": "int64",
                    "underlyingType": "int64",
                    "argNum": 1,
                    "expr": "seconds"
                }
            ]
        },
        {
            "id": "{Timestamp} ago",
            "message": "{Timestamp} ago",
            "translation": "hace {Timestamp}",
            "translatorComment": "Copied from source.",
            "placeholders": [
                {
                    "id": "Timestamp",
                    "string": "%[1]s",
                    "type": "string",
                    "underlyingType": "string",
                    "argNum": 1,
                    "expr": "timestamp"
                }
            ]
        },
        {
            "id": "{Bytes} B",
            "message": "{Bytes} B",
            "translation": "{Bytes} B",
            "translatorComment": "Copied from source.",
            "placeholders": [
                {
                    "id": "Bytes",
                    "string": "%[1]d",
                    "type": "github.com/amnezia-vpn/amneziawg-windows-client/conf.Bytes",
                    "underlyingType": "uint64",
                    "argNum": 1,
                    "expr": "b"
                }
            ]
        },
        {
            "id": "{Float64b__1024} KiB",
            "message": "{Float64b__1024} KiB",
            "translation": "{Float64b__1024} KiB",
            "translatorComment": "Copied from source.",
            "placeholders": [
                {
                    "id": "Float64b__1024",
                    "string": "%.2[1]f",
                    "type": "float64",
                    "underlyingType": "float64",
                    "argNum": 1,
                    "expr": "float64(b) / 1024"
                }
            ]
        },
        {
            "id": "{Float64b__1024__1024} MiB",
            "message": "{Float64b__1024__1024} MiB",
            "translation": "{Float64b__1024__1024} MiB",
            "translatorComment": "Copied from source.",
            "placeholders": [
                {
                    "id": "Float64b__1024__1024",
                    "string": "%.2[1]f",
                    "type": "float64",
                    "underlyingType": "float64",
                    "argNum": 1,
                    "expr": "float64(b) / (1024 * 1024)"
                }
            ]
        },
        {
            "id": "{Float64b__1024__1024__1024} GiB",
            "message": "{Float64b__1024__1024__1024} GiB",
            "translation": "{Float64b__1024__1024__1024} GiB",
            "translatorComment": "Copied from source.",
            "placeholders": [
                {
                    "id": "Float64b__1024__1024__1024",
                    "string": "%.2[1]f",
                    "type": "float64",
                    "underlyingType": "float64",
                    "argNum": 1,
                    "expr": "float64(b) / (1024 * 1024 * 1024)"
                }
            ]
        },
        {
            "id": "{Float64b__1024__1024__1024__1024} TiB",
            "message": "{Float64b__1024__1024__1024__1024} TiB",
            "translation": "{Float64b__1024__1024__1024__1024} TiB",
            "translatorComment": "Copied from source.",
            "placeholders": [
                {
                    "id": "Float64b__1024__1024__1024__1024",
                    "string": "%.2[1]f",
                    "type": "float64",
                    "underlyingType": "float64",
                    "argNum": 1,
                    "expr": "float64(b) / (1024 * 1024 * 1024) / 1024"
                }
            ]
        },
        {
            "id": "{Why}: {Offender}",
            "message": "{Why}: {Offender}",
            "translation": "{Why}: {Offender}",
            "translatorComment": "Copied from source.",
            "placeholders": [
                {
                    "id": "Why",
                    "string": "%[1]s",
                    "type": "string",
                    "underlyingType": "string",
                    "argNum": 1,
                    "expr": "e.why"
                },
                {
                    "id": "Offender",
                    "string": "%[2]q",
                    "type": "string",
                    "underlyingType": "string",
                    "argNum": 2,
                    "expr": "e.offender"
                }
            ]
        },
        {
            "id": "Invalid IP address",
            "message": "Invalid IP address",
            "translation": "La dirección IP no es válida",
            "translatorComment": "Copied from source."
        },
        {
            "id": "Invalid network prefix length",
            "message": "Invalid network prefix length",
            "translation": "La longitud del prefijo de red no es válida",
            "translatorComment": "Copied from source."
        },
        {
            "id": "Missing port from endpoint",
            "message": "Missing port from endpoint",
            "translation": "Falta el puerto del Endpoint",
            "translatorComment": "Copied from source."
        },
        {
            "id": "Invalid endpoint host",
            "message": "Invalid endpoint host",
            "translation": "El host del Endpoint no es válido",
            "translatorComment": "Copied from source."
        },
        {
            "id": "Brackets must contain an IPv6 address",
            "message": "Brackets must contain an IPv6 address",
            "translation": "Los corchetes deben contener una dirección IPv6",
            "translatorComment": "Copied from source."
        },
        {
            "id": "Invalid MTU",
            "message": "Invalid MTU",
            "translation": "La MTU no es válida",
            "translatorComment": "Copied from source."
        },
        {
            "id": "Invalid port",
            "message": "Invalid port",
            "translation": "El puerto no es válido",
            "translatorComment": "Copied from source."
        },
        {
            "id": "Invalid persistent keepalive",
            "message": "Invalid persistent keepalive",
            "translation": "El Keepalive persistente no es válido",
            "translatorComment": "Copied from source."
        },
        {
            "id": "Invalid key: {Err}",
            "message": "Invalid key: {Err}",
            "translation": "La clave no es válida: {Err}",
            "translatorComment": "Copied from source.",
            "placeholders": [
                {
                    "id": "Err",
                    "string": "%[1]v",
                    "type": "error",
                    "underlyingType": "interface{Error() string}",
                    "argNum": 1,
                    "expr": "err"
                }
            ]
        },
        {
<<<<<<< HEAD
            "id": "About AmneziaWG",
            "message": "About AmneziaWG",
            "translation": "Acerca de AmneziaWG",
            "translatorComment": "Copied from source."
        },
        {
            "id": "AmneziaWG logo image",
            "message": "AmneziaWG logo image",
            "translation": "Imagen del logo de AmneziaWG",
=======
            "id": "Keys must decode to exactly 32 bytes",
            "message": "Keys must decode to exactly 32 bytes",
            "translation": "Las claves deben decodificar exactamente a 32 bytes",
            "translatorComment": "Copied from source."
        },
        {
            "id": "Number must be a number between 0 and 2^64-1: {Err}",
            "message": "Number must be a number between 0 and 2^64-1: {Err}",
            "translation": "El número debe estar entre 0 y 2^64-1: {Err}",
            "translatorComment": "Copied from source.",
            "placeholders": [
                {
                    "id": "Err",
                    "string": "%[1]v",
                    "type": "error",
                    "underlyingType": "interface{Error() string}",
                    "argNum": 1,
                    "expr": "err"
                }
            ]
        },
        {
            "id": "Two commas in a row",
            "message": "Two commas in a row",
            "translation": "Dos comas consecutivas",
            "translatorComment": "Copied from source."
        },
        {
            "id": "Tunnel name is not valid",
            "message": "Tunnel name is not valid",
            "translation": "El nombre del túnel no es válido",
            "translatorComment": "Copied from source."
        },
        {
            "id": "Line must occur in a section",
            "message": "Line must occur in a section",
            "translation": "La línea debe aparecer en una sección",
            "translatorComment": "Copied from source."
        },
        {
            "id": "Config key is missing an equals separator",
            "message": "Config key is missing an equals separator",
            "translation": "La clave de configuración no tiene un separador de igualdad",
            "translatorComment": "Copied from source."
        },
        {
            "id": "Key must have a value",
            "message": "Key must have a value",
            "translation": "La clave debe tener un valor",
            "translatorComment": "Copied from source."
        },
        {
            "id": "Invalid key for [Interface] section",
            "message": "Invalid key for [Interface] section",
            "translation": "La clave no es válida para la sección [Interface]",
            "translatorComment": "Copied from source."
        },
        {
            "id": "Invalid key for [Peer] section",
            "message": "Invalid key for [Peer] section",
            "translation": "La clave no es válida para la sección [Peer]",
            "translatorComment": "Copied from source."
        },
        {
            "id": "An interface must have a private key",
            "message": "An interface must have a private key",
            "translation": "Una interfaz debe tener una clave privada",
            "translatorComment": "Copied from source."
        },
        {
            "id": "[none specified]",
            "message": "[none specified]",
            "translation": "[ninguno especificado]",
            "translatorComment": "Copied from source."
        },
        {
            "id": "All peers must have public keys",
            "message": "All peers must have public keys",
            "translation": "Todos los pares deben tener claves públicas",
            "translatorComment": "Copied from source."
        },
        {
            "id": "Error in getting configuration",
            "message": "Error in getting configuration",
            "translation": "Error al obtener la configuración",
            "translatorComment": "Copied from source."
        },
        {
            "id": "Invalid key for interface section",
            "message": "Invalid key for interface section",
            "translation": "La clave no es válida para sección de interfaz",
            "translatorComment": "Copied from source."
        },
        {
            "id": "Protocol version must be 1",
            "message": "Protocol version must be 1",
            "translation": "La versión del protocolo debe ser 1",
            "translatorComment": "Copied from source."
        },
        {
            "id": "Invalid key for peer section",
            "message": "Invalid key for peer section",
            "translation": "La clave no es válida para la sección de par",
            "translatorComment": "Copied from source."
        },
        {
            "id": "[EnumerationSeparator]",
            "message": "[EnumerationSeparator]",
            "translation": ", ",
            "comment": "Text to insert between items when listing - most western languages will translate ‘[EnumerationSeparator]’ into ‘, ’ to produce lists like ‘apple, orange, strawberry’. Eastern languages might translate into ‘、’ to produce lists like ‘リンゴ、オレンジ、イチゴ’."
        },
        {
            "id": "[UnitSeparator]",
            "message": "[UnitSeparator]",
            "translation": ", ",
            "comment": "Text to insert when combining units of a measure - most languages will translate ‘[UnitSeparator]’ into ‘ ’ (space) to produce lists like ‘2 minuti 30 sekund’, or empty string ‘’ to produce ‘2分30秒’."
        },
        {
            "id": "About WireGuard",
            "message": "About WireGuard",
            "translation": "Acerca de WireGuard",
            "translatorComment": "Copied from source."
        },
        {
            "id": "WireGuard logo image",
            "message": "WireGuard logo image",
            "translation": "Logotipo de WireGuard",
>>>>>>> b279eab9
            "translatorComment": "Copied from source."
        },
        {
            "id": "App version: {Number}\nGo backend version: {WireGuardGoVersion}\nGo version: {Version_go}-{GOARCH}\nOperating system: {OsName}\nArchitecture: {NativeArch}",
            "message": "App version: {Number}\nGo backend version: {WireGuardGoVersion}\nGo version: {Version_go}-{GOARCH}\nOperating system: {OsName}\nArchitecture: {NativeArch}",
            "translation": "Versión de la aplicación: {Number}\nVersión de backend Go: {WireGuardGoVersion}\nVersión de Go: {Version_go}-{GOARCH}\nSistema operativo: {OsName}\nArquitectura: {NativeArch}",
            "translatorComment": "Copied from source.",
            "placeholders": [
                {
                    "id": "Number",
                    "string": "%[1]s",
                    "type": "string",
                    "underlyingType": "string",
                    "argNum": 1,
                    "expr": "version.Number"
                },
                {
                    "id": "WireGuardGoVersion",
                    "string": "%[2]s",
                    "type": "string",
                    "underlyingType": "string",
                    "argNum": 2,
                    "expr": "device.WireGuardGoVersion"
                },
                {
                    "id": "Version_go",
                    "string": "%[3]s",
                    "type": "string",
                    "underlyingType": "string",
                    "argNum": 3,
                    "expr": "strings.TrimPrefix(runtime.Version(), \"go\")"
                },
                {
                    "id": "GOARCH",
                    "string": "%[4]s",
                    "type": "string",
                    "underlyingType": "string",
                    "argNum": 4,
                    "expr": "runtime.GOARCH"
                },
                {
                    "id": "OsName",
                    "string": "%[5]s",
                    "type": "string",
                    "underlyingType": "string",
                    "argNum": 5,
                    "expr": "version.OsName()"
                },
                {
                    "id": "NativeArch",
                    "string": "%[6]s",
                    "type": "string",
                    "underlyingType": "string",
                    "argNum": 6,
                    "expr": "version.NativeArch()"
                }
            ]
        },
        {
            "id": "Close",
            "message": "Close",
            "translation": "Cerrar",
            "translatorComment": "Copied from source."
        },
        {
            "id": "♥ &Donate!",
            "message": "♥ &Donate!",
            "translation": "♥ &¡Dona!",
            "translatorComment": "Copied from source."
        },
        {
            "id": "Status:",
            "message": "Status:",
            "translation": "Estado:",
            "translatorComment": "Copied from source."
        },
        {
            "id": "&Deactivate",
            "message": "&Deactivate",
            "translation": "&Desactivar",
            "translatorComment": "Copied from source."
        },
        {
            "id": "&Activate",
            "message": "&Activate",
            "translation": "&Activar",
            "translatorComment": "Copied from source."
        },
        {
            "id": "Public key:",
            "message": "Public key:",
            "translation": "Clave pública:",
            "translatorComment": "Copied from source."
        },
        {
            "id": "Listen port:",
            "message": "Listen port:",
            "translation": "Puerto de escucha:",
            "translatorComment": "Copied from source."
        },
        {
            "id": "MTU:",
            "message": "MTU:",
            "translation": "MTU:",
            "translatorComment": "Copied from source."
        },
        {
            "id": "Addresses:",
            "message": "Addresses:",
            "translation": "Direcciones:",
            "translatorComment": "Copied from source."
        },
        {
            "id": "DNS servers:",
            "message": "DNS servers:",
            "translation": "Servidores DNS:",
            "translatorComment": "Copied from source."
        },
        {
            "id": "Scripts:",
            "message": "Scripts:",
            "translation": "Secuencias de comandos:",
            "translatorComment": "Copied from source."
        },
        {
            "id": "Preshared key:",
            "message": "Preshared key:",
            "translation": "Clave compartida:",
            "translatorComment": "Copied from source."
        },
        {
            "id": "Allowed IPs:",
            "message": "Allowed IPs:",
            "translation": "IPs permitidas:",
            "translatorComment": "Copied from source."
        },
        {
            "id": "Endpoint:",
            "message": "Endpoint:",
            "translation": "Endpoint:",
            "translatorComment": "Copied from source."
        },
        {
            "id": "Persistent keepalive:",
            "message": "Persistent keepalive:",
            "translation": "Keepalive persistente:",
            "translatorComment": "Copied from source."
        },
        {
            "id": "Latest handshake:",
            "message": "Latest handshake:",
            "translation": "Último saludo:",
            "translatorComment": "Copied from source."
        },
        {
            "id": "Transfer:",
            "message": "Transfer:",
            "translation": "Transferencia:",
            "translatorComment": "Copied from source."
        },
        {
            "id": "pre-up",
            "message": "pre-up",
            "translation": "pre-activación",
            "translatorComment": "Copied from source."
        },
        {
            "id": "post-up",
            "message": "post-up",
            "translation": "post-activación",
            "translatorComment": "Copied from source."
        },
        {
            "id": "pre-down",
            "message": "pre-down",
            "translation": "pre-desactivación",
            "translatorComment": "Copied from source."
        },
        {
            "id": "post-down",
            "message": "post-down",
            "translation": "post-desactivación",
            "translatorComment": "Copied from source."
        },
        {
            "id": "disabled, per policy",
            "message": "disabled, per policy",
            "translation": "inhabilitado, por política",
            "translatorComment": "Copied from source."
        },
        {
            "id": "enabled",
            "message": "enabled",
            "translation": "habilitado",
            "translatorComment": "Copied from source."
        },
        {
            "id": "{String} received, {String_1} sent",
            "message": "{String} received, {String_1} sent",
            "translation": "{String} recibido, {String_1} enviado",
            "translatorComment": "Copied from source.",
            "placeholders": [
                {
                    "id": "String",
                    "string": "%[1]s",
                    "type": "string",
                    "underlyingType": "string",
                    "argNum": 1,
                    "expr": "c.RxBytes.String()"
                },
                {
                    "id": "String_1",
                    "string": "%[2]s",
                    "type": "string",
                    "underlyingType": "string",
                    "argNum": 2,
                    "expr": "c.TxBytes.String()"
                }
            ]
        },
        {
            "id": "Failed to determine tunnel state",
            "message": "Failed to determine tunnel state",
            "translation": "Error al determinar el estado del túnel",
            "translatorComment": "Copied from source."
        },
        {
            "id": "Failed to activate tunnel",
            "message": "Failed to activate tunnel",
            "translation": "Error al activar el túnel",
            "translatorComment": "Copied from source."
        },
        {
            "id": "Failed to deactivate tunnel",
            "message": "Failed to deactivate tunnel",
            "translation": "Error al desactivar el túnel",
            "translatorComment": "Copied from source."
        },
        {
            "id": "Interface: {Name}",
            "message": "Interface: {Name}",
            "translation": "Interfaz: {Name}",
            "translatorComment": "Copied from source.",
            "placeholders": [
                {
                    "id": "Name",
                    "string": "%[1]s",
                    "type": "string",
                    "underlyingType": "string",
                    "argNum": 1,
                    "expr": "config.Name"
                }
            ]
        },
        {
            "id": "Peer",
            "message": "Peer",
            "translation": "Par",
            "translatorComment": "Copied from source."
        },
        {
            "id": "Create new tunnel",
            "message": "Create new tunnel",
            "translation": "Crear un túnel nuevo",
            "translatorComment": "Copied from source."
        },
        {
            "id": "Edit tunnel",
            "message": "Edit tunnel",
            "translation": "Editar túnel",
            "translatorComment": "Copied from source."
        },
        {
            "id": "&Name:",
            "message": "&Name:",
            "translation": "&Nombre:",
            "translatorComment": "Copied from source."
        },
        {
            "id": "&Public key:",
            "message": "&Public key:",
            "translation": "Clave pública:",
            "translatorComment": "Copied from source."
        },
        {
            "id": "(unknown)",
            "message": "(unknown)",
            "translation": "(desconocido)",
            "translatorComment": "Copied from source."
        },
        {
            "id": "&Block untunneled traffic (kill-switch)",
            "message": "&Block untunneled traffic (kill-switch)",
            "translation": "&Bloquear tráfico sin tunelizar (interruptor de apagado)",
            "translatorComment": "Copied from source."
        },
        {
            "id": "When a configuration has exactly one peer, and that peer has an allowed IPs containing at least one of 0.0.0.0/0 or ::/0, then the tunnel service engages a firewall ruleset to block all traffic that is neither to nor from the tunnel interface or is to the wrong DNS server, with special exceptions for DHCP and NDP.",
            "message": "When a configuration has exactly one peer, and that peer has an allowed IPs containing at least one of 0.0.0.0/0 or ::/0, then the tunnel service engages a firewall ruleset to block all traffic that is neither to nor from the tunnel interface or is to the wrong DNS server, with special exceptions for DHCP and NDP.",
            "translation": "Cuando una configuración tiene exactamente un par, y ese par tiene IPs permitidas que contengan al menos 0.0.0.0/0 o ::/0, entonces el servicio del túnel activa reglas de firewall para bloquear todo el tráfico que no es hacia ni desde la interfaz del túnel o hacia al servidor DNS equivocado, con excepciones especiales para DHCP y NDP.",
            "translatorComment": "Copied from source."
        },
        {
            "id": "&Save",
            "message": "&Save",
            "translation": "&Guardar",
            "translatorComment": "Copied from source."
        },
        {
            "id": "Cancel",
            "message": "Cancel",
            "translation": "Cancelar",
            "translatorComment": "Copied from source."
        },
        {
            "id": "&Configuration:",
            "message": "&Configuration:",
            "translation": "&Configuración:",
            "translatorComment": "Copied from source."
        },
        {
            "id": "Invalid name",
            "message": "Invalid name",
            "translation": "El nombre no es válido",
            "translatorComment": "Copied from source."
        },
        {
            "id": "A name is required.",
            "message": "A name is required.",
            "translation": "Se requiere un nombre.",
            "translatorComment": "Copied from source."
        },
        {
            "id": "Tunnel name ‘{NewName}’ is invalid.",
            "message": "Tunnel name ‘{NewName}’ is invalid.",
            "translation": "El nombre del túnel ‘{NewName}’ no es válido.",
            "translatorComment": "Copied from source.",
            "placeholders": [
                {
                    "id": "NewName",
                    "string": "%[1]s",
                    "type": "string",
                    "underlyingType": "string",
                    "argNum": 1,
                    "expr": "newName"
                }
            ]
        },
        {
            "id": "Unable to list existing tunnels",
            "message": "Unable to list existing tunnels",
            "translation": "No fue posible listar los túneles existentes",
            "translatorComment": "Copied from source."
        },
        {
            "id": "Tunnel already exists",
            "message": "Tunnel already exists",
            "translation": "El túnel ya existe",
            "translatorComment": "Copied from source."
        },
        {
            "id": "Another tunnel already exists with the name ‘{NewName}’.",
            "message": "Another tunnel already exists with the name ‘{NewName}’.",
            "translation": "Ya existe otro túnel con el nombre ‘{NewName}’.",
            "translatorComment": "Copied from source.",
            "placeholders": [
                {
                    "id": "NewName",
                    "string": "%[1]s",
                    "type": "string",
                    "underlyingType": "string",
                    "argNum": 1,
                    "expr": "newName"
                }
            ]
        },
        {
            "id": "Unable to create new configuration",
            "message": "Unable to create new configuration",
            "translation": "No fue posible crear una nueva configuración",
            "translatorComment": "Copied from source."
        },
        {
            "id": "Writing file failed",
            "message": "Writing file failed",
            "translation": "Error al escribir el archivo",
            "translatorComment": "Copied from source."
        },
        {
            "id": "File ‘{FilePath}’ already exists.\n\nDo you want to overwrite it?",
            "message": "File ‘{FilePath}’ already exists.\n\nDo you want to overwrite it?",
            "translation": "El archivo ‘{FilePath}’ ya existe.\n\n¿Desea sobrescribir el archivo?",
            "translatorComment": "Copied from source.",
            "placeholders": [
                {
                    "id": "FilePath",
                    "string": "%[1]s",
                    "type": "string",
                    "underlyingType": "string",
                    "argNum": 1,
                    "expr": "filePath"
                }
            ]
        },
        {
            "id": "Active",
            "message": "Active",
            "translation": "Activo",
            "translatorComment": "Copied from source."
        },
        {
            "id": "Activating",
            "message": "Activating",
            "translation": "Activando",
            "translatorComment": "Copied from source."
        },
        {
            "id": "Inactive",
            "message": "Inactive",
            "translation": "Inactivo",
            "translatorComment": "Copied from source."
        },
        {
            "id": "Deactivating",
            "message": "Deactivating",
            "translation": "Desactivando",
            "translatorComment": "Copied from source."
        },
        {
            "id": "Unknown state",
            "message": "Unknown state",
            "translation": "Estado desconocido",
            "translatorComment": "Copied from source."
        },
        {
            "id": "Log",
            "message": "Log",
            "translation": "Registro",
            "translatorComment": "Copied from source."
        },
        {
            "id": "&Copy",
            "message": "&Copy",
            "translation": "&Copiar",
            "translatorComment": "Copied from source."
        },
        {
            "id": "Select &all",
            "message": "Select &all",
            "translation": "Seleccionar &todos",
            "translatorComment": "Copied from source."
        },
        {
            "id": "&Save to file…",
            "message": "&Save to file…",
            "translation": "&Guardar en archivo…",
            "translatorComment": "Copied from source."
        },
        {
            "id": "Time",
            "message": "Time",
            "translation": "Tiempo",
            "translatorComment": "Copied from source."
        },
        {
            "id": "Log message",
            "message": "Log message",
            "translation": "Mensaje del registro",
            "translatorComment": "Copied from source."
        },
        {
            "id": "Text Files (*.txt)|*.txt|All Files (*.*)|*.*",
            "message": "Text Files (*.txt)|*.txt|All Files (*.*)|*.*",
            "translation": "Archivos de texto (*.txt)|*.txt|Todos los archivos (*.*)|*.*",
            "translatorComment": "Copied from source."
        },
        {
            "id": "Export log to file",
            "message": "Export log to file",
            "translation": "Exportar registro a archivo",
            "translatorComment": "Copied from source."
        },
        {
            "id": "&About AmneziaWG…",
            "message": "&About AmneziaWG…",
            "translation": "&Acerca de AmneziaWG…",
            "translatorComment": "Copied from source."
        },
        {
            "id": "Tunnel Error",
            "message": "Tunnel Error",
            "translation": "Error en el túnel",
            "translatorComment": "Copied from source."
        },
        {
            "id": "{ErrMsg}\n\nPlease consult the log for more information.",
            "message": "{ErrMsg}\n\nPlease consult the log for more information.",
            "translation": "{ErrMsg}\n\nPor favor, consulte el registro para más información.",
            "translatorComment": "Copied from source.",
            "placeholders": [
                {
                    "id": "ErrMsg",
                    "string": "%[1]s",
                    "type": "string",
                    "underlyingType": "string",
                    "argNum": 1,
                    "expr": "errMsg"
                }
            ]
        },
        {
<<<<<<< HEAD
            "id": "AmneziaWG: Deactivated",
            "message": "AmneziaWG: Deactivated",
            "translation": "AmneziaWG: Desactivado",
=======
            "id": "{Title} (out of date)",
            "message": "{Title} (out of date)",
            "translation": "{Title} (desactualizado)",
            "translatorComment": "Copied from source.",
            "placeholders": [
                {
                    "id": "Title",
                    "string": "%[1]s",
                    "type": "string",
                    "underlyingType": "string",
                    "argNum": 1,
                    "expr": "mtw.Title()"
                }
            ]
        },
        {
            "id": "WireGuard Detection Error",
            "message": "WireGuard Detection Error",
            "translation": "Error al detectar WireGuard",
            "translatorComment": "Copied from source."
        },
        {
            "id": "Unable to wait for WireGuard window to appear: {Err}",
            "message": "Unable to wait for WireGuard window to appear: {Err}",
            "translation": "No fue posible esperar a que aparezca la ventana de WireGuard: {Err}",
            "translatorComment": "Copied from source.",
            "placeholders": [
                {
                    "id": "Err",
                    "string": "%[1]v",
                    "type": "error",
                    "underlyingType": "interface{Error() string}",
                    "argNum": 1,
                    "expr": "err"
                }
            ]
        },
        {
            "id": "WireGuard: Deactivated",
            "message": "WireGuard: Deactivated",
            "translation": "WireGuard: Desactivado",
>>>>>>> b279eab9
            "translatorComment": "Copied from source."
        },
        {
            "id": "Status: Unknown",
            "message": "Status: Unknown",
            "translation": "Estado: Desconocido",
            "translatorComment": "Copied from source."
        },
        {
            "id": "Addresses: None",
            "message": "Addresses: None",
            "translation": "Direcciones: Ninguna",
            "translatorComment": "Copied from source."
        },
        {
            "id": "&Manage tunnels…",
            "message": "&Manage tunnels…",
            "translation": "&Administrar túneles…",
            "translatorComment": "Copied from source."
        },
        {
            "id": "&Import tunnel(s) from file…",
            "message": "&Import tunnel(s) from file…",
            "translation": "&Importar túnel(es) desde archivo…",
            "translatorComment": "Copied from source."
        },
        {
            "id": "E&xit",
            "message": "E&xit",
            "translation": "&Salir",
            "translatorComment": "Copied from source."
        },
        {
            "id": "&Tunnels",
            "message": "&Tunnels",
            "translation": "&Túneles",
            "translatorComment": "Copied from source."
        },
        {
            "id": "AmneziaWG Activated",
            "message": "AmneziaWG Activated",
            "translation": "AmneziaWG Activado",
            "translatorComment": "Copied from source."
        },
        {
<<<<<<< HEAD
            "id": "AmneziaWG Deactivated",
            "message": "AmneziaWG Deactivated",
            "translation": "AmneziaWG: Desactivado",
            "translatorComment": "Copied from source."
        },
        {
            "id": "AmneziaWG Tunnel Error",
            "message": "AmneziaWG Tunnel Error",
            "translation": "Error en el túnel de AmneziaWG",
=======
            "id": "The {Name} tunnel has been activated.",
            "message": "The {Name} tunnel has been activated.",
            "translation": "El túnel {Name} ha sido activado.",
            "translatorComment": "Copied from source.",
            "placeholders": [
                {
                    "id": "Name",
                    "string": "%[1]s",
                    "type": "string",
                    "underlyingType": "string",
                    "argNum": 1,
                    "expr": "tunnel.Name"
                }
            ]
        },
        {
            "id": "WireGuard Deactivated",
            "message": "WireGuard Deactivated",
            "translation": "WireGuard Desactivado",
            "translatorComment": "Copied from source."
        },
        {
            "id": "The {Name} tunnel has been deactivated.",
            "message": "The {Name} tunnel has been deactivated.",
            "translation": "El túnel {Name} ha sido desactivado.",
            "translatorComment": "Copied from source.",
            "placeholders": [
                {
                    "id": "Name",
                    "string": "%[1]s",
                    "type": "string",
                    "underlyingType": "string",
                    "argNum": 1,
                    "expr": "tunnel.Name"
                }
            ]
        },
        {
            "id": "WireGuard Tunnel Error",
            "message": "WireGuard Tunnel Error",
            "translation": "Error en el túnel de WireGuard",
>>>>>>> b279eab9
            "translatorComment": "Copied from source."
        },
        {
            "id": "AmneziaWG: {TextForStateglobalState_true}",
            "message": "AmneziaWG: {TextForStateglobalState_true}",
            "translation": "AmneziaWG: {TextForStateglobalState_true}",
            "translatorComment": "Copied from source.",
            "placeholders": [
                {
                    "id": "TextForStateglobalState_true",
                    "string": "%[1]s",
                    "type": "string",
                    "underlyingType": "string",
                    "argNum": 1,
                    "expr": "textForState(globalState, true)"
                }
            ]
        },
        {
            "id": "Status: {StateText}",
            "message": "Status: {StateText}",
            "translation": "Estado: {StateText}",
            "translatorComment": "Copied from source.",
            "placeholders": [
                {
                    "id": "StateText",
                    "string": "%[1]s",
                    "type": "string",
                    "underlyingType": "string",
                    "argNum": 1,
                    "expr": "stateText"
                }
            ]
        },
        {
            "id": "Addresses: {EnumerationSeparator}",
            "message": "Addresses: {EnumerationSeparator}",
            "translation": "Direcciones: {EnumerationSeparator}",
            "translatorComment": "Copied from source.",
            "placeholders": [
                {
                    "id": "EnumerationSeparator",
                    "string": "%[1]s",
                    "type": "string",
                    "underlyingType": "string",
                    "argNum": 1,
                    "expr": "strings.Join(addrs, l18n.EnumerationSeparator())"
                }
            ]
        },
        {
            "id": "An Update is Available!",
            "message": "An Update is Available!",
            "translation": "¡Hay una actualización disponible!",
            "translatorComment": "Copied from source."
        },
        {
            "id": "AmneziaWG Update Available",
            "message": "AmneziaWG Update Available",
            "translation": "Actualización de AmneziaWG disponible",
            "translatorComment": "Copied from source."
        },
        {
<<<<<<< HEAD
            "id": "An update to AmneziaWG is now available. You are advised to update as soon as possible.",
            "message": "An update to AmneziaWG is now available. You are advised to update as soon as possible.",
            "translation": "Ya está disponible una actualización de AmneziaWG. Se recomienda actualizar lo antes posible.",
=======
            "id": "An update to WireGuard is now available. You are advised to update as soon as possible.",
            "message": "An update to WireGuard is now available. You are advised to update as soon as possible.",
            "translation": "Está disponible una actualización de WireGuard. Se recomienda actualizar lo antes posible.",
>>>>>>> b279eab9
            "translatorComment": "Copied from source."
        },
        {
            "id": "Tunnels",
            "message": "Tunnels",
            "translation": "Túneles",
            "translatorComment": "Copied from source."
        },
        {
            "id": "&Edit",
            "message": "&Edit",
            "translation": "&Editar",
            "translatorComment": "Copied from source."
        },
        {
            "id": "Add &empty tunnel…",
            "message": "Add &empty tunnel…",
            "translation": "Agregar &túnel vacío…",
            "translatorComment": "Copied from source."
        },
        {
            "id": "Add Tunnel",
            "message": "Add Tunnel",
            "translation": "Agregar túnel",
            "translatorComment": "Copied from source."
        },
        {
            "id": "Remove selected tunnel(s)",
            "message": "Remove selected tunnel(s)",
            "translation": "Eliminar túnel(es) seleccionados",
            "translatorComment": "Copied from source."
        },
        {
            "id": "Export all tunnels to zip",
            "message": "Export all tunnels to zip",
            "translation": "Exportar todos los túneles a ZIP",
            "translatorComment": "Copied from source."
        },
        {
            "id": "&Toggle",
            "message": "&Toggle",
            "translation": "&Cambiar estado",
            "translatorComment": "Copied from source."
        },
        {
            "id": "Export all tunnels to &zip…",
            "message": "Export all tunnels to &zip…",
            "translation": "Exportar todos los túneles a &ZIP…",
            "translatorComment": "Copied from source."
        },
        {
            "id": "Edit &selected tunnel…",
            "message": "Edit &selected tunnel…",
            "translation": "Editar túneles &seleccionados…",
            "translatorComment": "Copied from source."
        },
        {
            "id": "&Remove selected tunnel(s)",
            "message": "&Remove selected tunnel(s)",
            "translation": "&Eliminar túnel(es) seleccionados",
            "translatorComment": "Copied from source."
        },
        {
            "id": "no configuration files were found",
            "message": "no configuration files were found",
            "translation": "no se encontraron archivos de configuración",
            "translatorComment": "Copied from source."
        },
        {
            "id": "Could not import selected configuration: {LastErr}",
            "message": "Could not import selected configuration: {LastErr}",
            "translation": "No se puede importar la configuración seleccionada: {LastErr}",
            "translatorComment": "Copied from source.",
            "placeholders": [
                {
                    "id": "LastErr",
                    "string": "%[1]v",
                    "type": "error",
                    "underlyingType": "interface{Error() string}",
                    "argNum": 1,
                    "expr": "lastErr"
                }
            ]
        },
        {
            "id": "Could not enumerate existing tunnels: {LastErr}",
            "message": "Could not enumerate existing tunnels: {LastErr}",
            "translation": "No se pueden enumerar los túneles existentes: {LastErr}",
            "translatorComment": "Copied from source.",
            "placeholders": [
                {
                    "id": "LastErr",
                    "string": "%[1]v",
                    "type": "error",
                    "underlyingType": "interface{Error() string}",
                    "argNum": 1,
                    "expr": "lastErr"
                }
            ]
        },
        {
            "id": "Another tunnel already exists with the name ‘{Name}’",
            "message": "Another tunnel already exists with the name ‘{Name}’",
            "translation": "Ya existe otro túnel con el nombre '{Name}'",
            "translatorComment": "Copied from source.",
            "placeholders": [
                {
                    "id": "Name",
                    "string": "%[1]s",
                    "type": "string",
                    "underlyingType": "string",
                    "argNum": 1,
                    "expr": "unparsedConfig.Name"
                }
            ]
        },
        {
            "id": "Unable to import configuration: {LastErr}",
            "message": "Unable to import configuration: {LastErr}",
            "translation": "No fue posible importar la configuración: {LastErr}",
            "translatorComment": "Copied from source.",
            "placeholders": [
                {
                    "id": "LastErr",
                    "string": "%[1]v",
                    "type": "error",
                    "underlyingType": "interface{Error() string}",
                    "argNum": 1,
                    "expr": "lastErr"
                }
            ]
        },
        {
            "id": "Imported tunnels",
            "message": "Imported tunnels",
            "translation": "Túneles importados",
            "translatorComment": "Copied from source."
        },
        {
            "id": "Imported {M} tunnels",
            "message": "Imported {M} tunnels",
            "translation": {
                "select": {
                    "feature": "plural",
                    "arg": "M",
                    "cases": {
                        "one": {
                            "msg": "{M} túnel importado"
                        },
                        "other": {
                            "msg": "{M} túneles importados"
                        }
                    }
                }
            },
            "placeholders": [
                {
                    "id": "M",
                    "string": "%[1]d",
                    "type": "int",
                    "underlyingType": "int",
                    "argNum": 1,
                    "expr": "m"
                }
            ]
        },
        {
            "id": "Imported {M} of {N} tunnels",
            "message": "Imported {M} of {N} tunnels",
            "translation": {
                "select": {
                    "feature": "plural",
                    "arg": "N",
                    "cases": {
                        "one": {
                            "msg": "Importado {M} de {N} túnel"
                        },
                        "other": {
                            "msg": "Importados {M} de {N} túneles"
                        }
                    }
                }
            },
            "placeholders": [
                {
                    "id": "M",
                    "string": "%[1]d",
                    "type": "int",
                    "underlyingType": "int",
                    "argNum": 1,
                    "expr": "m"
                },
                {
                    "id": "N",
                    "string": "%[2]d",
                    "type": "int",
                    "underlyingType": "int",
                    "argNum": 2,
                    "expr": "n"
                }
            ]
        },
        {
            "id": "Unable to create tunnel",
            "message": "Unable to create tunnel",
            "translation": "No fue posible crear el túnel",
            "translatorComment": "Copied from source."
        },
        {
            "id": "Delete {TunnelCount} tunnels",
            "message": "Delete {TunnelCount} tunnels",
            "translation": {
                "select": {
                    "feature": "plural",
                    "arg": "TunnelCount",
                    "cases": {
                        "one": {
                            "msg": "Eliminar {TunnelCount} túnel"
                        },
                        "other": {
                            "msg": "Eliminar {TunnelCount} túneles"
                        }
                    }
                }
            },
            "placeholders": [
                {
                    "id": "TunnelCount",
                    "string": "%[1]d",
                    "type": "int",
                    "underlyingType": "int",
                    "argNum": 1,
                    "expr": "tunnelCount"
                }
            ]
        },
        {
            "id": "Are you sure you would like to delete {TunnelCount} tunnels?",
            "message": "Are you sure you would like to delete {TunnelCount} tunnels?",
            "translation": {
                "select": {
                    "feature": "plural",
                    "arg": "TunnelCount",
                    "cases": {
                        "one": {
                            "msg": "¿Está seguro de que querer eliminar {TunnelCount} túnel?"
                        },
                        "other": {
                            "msg": "¿Está seguro de que querer eliminar {TunnelCount} túneles?"
                        }
                    }
                }
            },
            "placeholders": [
                {
                    "id": "TunnelCount",
                    "string": "%[1]d",
                    "type": "int",
                    "underlyingType": "int",
                    "argNum": 1,
                    "expr": "tunnelCount"
                }
            ]
        },
        {
            "id": "Delete tunnel ‘{TunnelName}’",
            "message": "Delete tunnel ‘{TunnelName}’",
            "translation": "Eliminar túnel ‘{TunnelName}’",
            "translatorComment": "Copied from source.",
            "placeholders": [
                {
                    "id": "TunnelName",
                    "string": "%[1]s",
                    "type": "string",
                    "underlyingType": "string",
                    "argNum": 1,
                    "expr": "tunnelName"
                }
            ]
        },
        {
            "id": "Are you sure you would like to delete tunnel ‘{TunnelName}’?",
            "message": "Are you sure you would like to delete tunnel ‘{TunnelName}’?",
            "translation": "¿Está seguro de que desea eliminar el túnel ‘{TunnelName}’?",
            "translatorComment": "Copied from source.",
            "placeholders": [
                {
                    "id": "TunnelName",
                    "string": "%[1]s",
                    "type": "string",
                    "underlyingType": "string",
                    "argNum": 1,
                    "expr": "tunnelName"
                }
            ]
        },
        {
            "id": "{Question} You cannot undo this action.",
            "message": "{Question} You cannot undo this action.",
            "translation": "{Question} No puede deshacer esta acción.",
            "translatorComment": "Copied from source.",
            "placeholders": [
                {
                    "id": "Question",
                    "string": "%[1]s",
                    "type": "string",
                    "underlyingType": "string",
                    "argNum": 1,
                    "expr": "question"
                }
            ]
        },
        {
            "id": "Unable to delete tunnel",
            "message": "Unable to delete tunnel",
            "translation": "No fue posible eliminar el túnel",
            "translatorComment": "Copied from source."
        },
        {
            "id": "A tunnel was unable to be removed: {Error}",
            "message": "A tunnel was unable to be removed: {Error}",
            "translation": "Un túnel no pudo ser eliminado: {Error}",
            "translatorComment": "Copied from source.",
            "placeholders": [
                {
                    "id": "Error",
                    "string": "%[1]s",
                    "type": "string",
                    "underlyingType": "string",
                    "argNum": 1,
                    "expr": "errors[0].Error()"
                }
            ]
        },
        {
            "id": "Unable to delete tunnels",
            "message": "Unable to delete tunnels",
            "translation": "No fue posible eliminar los túneles",
            "translatorComment": "Copied from source."
        },
        {
            "id": "{Lenerrors} tunnels were unable to be removed.",
            "message": "{Lenerrors} tunnels were unable to be removed.",
            "translation": {
                "select": {
                    "feature": "plural",
                    "arg": "Lenerrors",
                    "cases": {
                        "one": {
                            "msg": "No fue posible eliminar {Lenerrors} túnel."
                        },
                        "other": {
                            "msg": "No fue posible eliminar {Lenerrors} túneles."
                        }
                    }
                }
            },
            "placeholders": [
                {
                    "id": "Lenerrors",
                    "string": "%[1]d",
                    "type": "int",
                    "underlyingType": "int",
                    "argNum": 1,
                    "expr": "len(errors)"
                }
            ]
        },
        {
            "id": "Configuration Files (*.zip, *.conf)|*.zip;*.conf|All Files (*.*)|*.*",
            "message": "Configuration Files (*.zip, *.conf)|*.zip;*.conf|All Files (*.*)|*.*",
            "translation": "Archivos de configuración (*.zip, *.conf)|*.zip;*.conf|All Files (*.*)|*.*",
            "translatorComment": "Copied from source."
        },
        {
            "id": "Import tunnel(s) from file",
            "message": "Import tunnel(s) from file",
            "translation": "Importar túnel(es) desde archivo",
            "translatorComment": "Copied from source."
        },
        {
            "id": "Configuration ZIP Files (*.zip)|*.zip",
            "message": "Configuration ZIP Files (*.zip)|*.zip",
            "translation": "Archivos ZIP de configuración (*.zip)|*.zip",
            "translatorComment": "Copied from source."
        },
        {
            "id": "Export tunnels to zip",
            "message": "Export tunnels to zip",
            "translation": "Exportar túneles a ZIP",
            "translatorComment": "Copied from source."
        },
        {
            "id": "{Title} (unsigned build, no updates)",
            "message": "{Title} (unsigned build, no updates)",
            "translation": "{Title} (compilación no firmada, sin actualizaciones)",
            "translatorComment": "Copied from source.",
            "placeholders": [
                {
                    "id": "Title",
                    "string": "%[1]s",
                    "type": "string",
                    "underlyingType": "string",
                    "argNum": 1,
                    "expr": "mtw.Title()"
                }
            ]
        },
        {
            "id": "Error Exiting WireGuard",
            "message": "Error Exiting WireGuard",
            "translation": "Error al salir de WireGuard",
            "translatorComment": "Copied from source."
        },
        {
            "id": "Unable to exit service due to: {Err}. You may want to stop WireGuard from the service manager.",
            "message": "Unable to exit service due to: {Err}. You may want to stop WireGuard from the service manager.",
            "translation": "No fue posible terminar el servicio debido a: {Err}. Puede intentar detener WireGuard desde el administrador de servicios.",
            "translatorComment": "Copied from source.",
            "placeholders": [
                {
                    "id": "Err",
                    "string": "%[1]v",
                    "type": "error",
                    "underlyingType": "interface{Error() string}",
                    "argNum": 1,
                    "expr": "err"
                }
            ]
        },
        {
            "id": "An update to WireGuard is available. It is highly advisable to update without delay.",
            "message": "An update to WireGuard is available. It is highly advisable to update without delay.",
            "translation": "Hay una actualización de Wireguard disponible. Es muy recomendable actualizar de inmediato.",
            "translatorComment": "Copied from source."
        },
        {
            "id": "Status: Waiting for user",
            "message": "Status: Waiting for user",
            "translation": "Estado: Esperando al usuario",
            "translatorComment": "Copied from source."
        },
        {
            "id": "Update Now",
            "message": "Update Now",
            "translation": "Actualizar ahora",
            "translatorComment": "Copied from source."
        },
        {
            "id": "Status: Waiting for updater service",
            "message": "Status: Waiting for updater service",
            "translation": "Estado: Esperando al servicio de actualización",
            "translatorComment": "Copied from source."
        },
        {
            "id": "Error: {Err}. Please try again.",
            "message": "Error: {Err}. Please try again.",
            "translation": "Error: {Err}. Por favor, intente de nuevo.",
            "translatorComment": "Copied from source.",
            "placeholders": [
                {
                    "id": "Err",
                    "string": "%[1]v",
                    "type": "error",
                    "underlyingType": "interface{Error() string}",
                    "argNum": 1,
                    "expr": "err"
                }
            ]
        },
        {
            "id": "Status: Complete!",
            "message": "Status: Complete!",
            "translation": "Estado: ¡Completo!",
            "translatorComment": "Copied from source."
        },
        {
            "id": "http2: Framer {F}: failed to decode just-written frame",
            "message": "http2: Framer {F}: failed to decode just-written frame",
            "translation": "http2: Framer {F}: failed to decode just-written frame",
            "translatorComment": "Copied from source.",
            "placeholders": [
                {
                    "id": "F",
                    "string": "%[1]p",
                    "type": "*net/http.http2Framer",
                    "underlyingType": "*net/http.http2Framer",
                    "argNum": 1,
                    "expr": "f"
                }
            ]
        },
        {
            "id": "http2: Framer {F}: wrote {Http2summarizeFramefr}",
            "message": "http2: Framer {F}: wrote {Http2summarizeFramefr}",
            "translation": "http2: Framer {F}: wrote {Http2summarizeFramefr}",
            "translatorComment": "Copied from source.",
            "placeholders": [
                {
                    "id": "F",
                    "string": "%[1]p",
                    "type": "*net/http.http2Framer",
                    "underlyingType": "*net/http.http2Framer",
                    "argNum": 1,
                    "expr": "f"
                },
                {
                    "id": "Http2summarizeFramefr",
                    "string": "%[2]v",
                    "type": "string",
                    "underlyingType": "string",
                    "argNum": 2,
                    "expr": "http2summarizeFrame(fr)"
                }
            ]
        },
        {
            "id": "http2: Framer {Fr}: read {Http2summarizeFramef}",
            "message": "http2: Framer {Fr}: read {Http2summarizeFramef}",
            "translation": "http2: Framer {Fr}: read {Http2summarizeFramef}",
            "translatorComment": "Copied from source.",
            "placeholders": [
                {
                    "id": "Fr",
                    "string": "%[1]p",
                    "type": "*net/http.http2Framer",
                    "underlyingType": "*net/http.http2Framer",
                    "argNum": 1,
                    "expr": "fr"
                },
                {
                    "id": "Http2summarizeFramef",
                    "string": "%[2]v",
                    "type": "string",
                    "underlyingType": "string",
                    "argNum": 2,
                    "expr": "http2summarizeFrame(f)"
                }
            ]
        },
        {
            "id": "http2: decoded hpack field {HeaderField}",
            "message": "http2: decoded hpack field {HeaderField}",
            "translation": "http2: decoded hpack field {HeaderField}",
            "translatorComment": "Copied from source.",
            "placeholders": [
                {
                    "id": "HeaderField",
                    "string": "%+[1]v",
                    "type": "vendor/golang.org/x/net/http2/hpack.HeaderField",
                    "underlyingType": "struct{Name string; Value string; Sensitive bool}",
                    "argNum": 1,
                    "expr": "hf"
                }
            ]
        }
    ]
}<|MERGE_RESOLUTION|>--- conflicted
+++ resolved
@@ -456,17 +456,6 @@
             ]
         },
         {
-<<<<<<< HEAD
-            "id": "About AmneziaWG",
-            "message": "About AmneziaWG",
-            "translation": "Acerca de AmneziaWG",
-            "translatorComment": "Copied from source."
-        },
-        {
-            "id": "AmneziaWG logo image",
-            "message": "AmneziaWG logo image",
-            "translation": "Imagen del logo de AmneziaWG",
-=======
             "id": "Keys must decode to exactly 32 bytes",
             "message": "Keys must decode to exactly 32 bytes",
             "translation": "Las claves deben decodificar exactamente a 32 bytes",
@@ -585,16 +574,15 @@
             "comment": "Text to insert when combining units of a measure - most languages will translate ‘[UnitSeparator]’ into ‘ ’ (space) to produce lists like ‘2 minuti 30 sekund’, or empty string ‘’ to produce ‘2分30秒’."
         },
         {
-            "id": "About WireGuard",
-            "message": "About WireGuard",
-            "translation": "Acerca de WireGuard",
-            "translatorComment": "Copied from source."
-        },
-        {
-            "id": "WireGuard logo image",
-            "message": "WireGuard logo image",
-            "translation": "Logotipo de WireGuard",
->>>>>>> b279eab9
+            "id": "About AmneziaWG",
+            "message": "About AmneziaWG",
+            "translation": "Acerca de AmneziaWG",
+            "translatorComment": "Copied from source."
+        },
+        {
+            "id": "AmneziaWG logo image",
+            "message": "AmneziaWG logo image",
+            "translation": "Logotipo de AmneziaWG",
             "translatorComment": "Copied from source."
         },
         {
@@ -1106,11 +1094,6 @@
             ]
         },
         {
-<<<<<<< HEAD
-            "id": "AmneziaWG: Deactivated",
-            "message": "AmneziaWG: Deactivated",
-            "translation": "AmneziaWG: Desactivado",
-=======
             "id": "{Title} (out of date)",
             "message": "{Title} (out of date)",
             "translation": "{Title} (desactualizado)",
@@ -1149,10 +1132,9 @@
             ]
         },
         {
-            "id": "WireGuard: Deactivated",
-            "message": "WireGuard: Deactivated",
-            "translation": "WireGuard: Desactivado",
->>>>>>> b279eab9
+            "id": "AmneziaWG: Deactivated",
+            "message": "AmneziaWG: Deactivated",
+            "translation": "AmneziaWG: Desactivado",
             "translatorComment": "Copied from source."
         },
         {
@@ -1198,59 +1180,47 @@
             "translatorComment": "Copied from source."
         },
         {
-<<<<<<< HEAD
+            "id": "The {Name} tunnel has been activated.",
+            "message": "The {Name} tunnel has been activated.",
+            "translation": "El túnel {Name} ha sido activado.",
+            "translatorComment": "Copied from source.",
+            "placeholders": [
+                {
+                    "id": "Name",
+                    "string": "%[1]s",
+                    "type": "string",
+                    "underlyingType": "string",
+                    "argNum": 1,
+                    "expr": "tunnel.Name"
+                }
+            ]
+        },
+        {
             "id": "AmneziaWG Deactivated",
             "message": "AmneziaWG Deactivated",
-            "translation": "AmneziaWG: Desactivado",
-            "translatorComment": "Copied from source."
+            "translation": "AmneziaWG Desactivado",
+            "translatorComment": "Copied from source."
+        },
+        {
+            "id": "The {Name} tunnel has been deactivated.",
+            "message": "The {Name} tunnel has been deactivated.",
+            "translation": "El túnel {Name} ha sido desactivado.",
+            "translatorComment": "Copied from source.",
+            "placeholders": [
+                {
+                    "id": "Name",
+                    "string": "%[1]s",
+                    "type": "string",
+                    "underlyingType": "string",
+                    "argNum": 1,
+                    "expr": "tunnel.Name"
+                }
+            ]
         },
         {
             "id": "AmneziaWG Tunnel Error",
             "message": "AmneziaWG Tunnel Error",
             "translation": "Error en el túnel de AmneziaWG",
-=======
-            "id": "The {Name} tunnel has been activated.",
-            "message": "The {Name} tunnel has been activated.",
-            "translation": "El túnel {Name} ha sido activado.",
-            "translatorComment": "Copied from source.",
-            "placeholders": [
-                {
-                    "id": "Name",
-                    "string": "%[1]s",
-                    "type": "string",
-                    "underlyingType": "string",
-                    "argNum": 1,
-                    "expr": "tunnel.Name"
-                }
-            ]
-        },
-        {
-            "id": "WireGuard Deactivated",
-            "message": "WireGuard Deactivated",
-            "translation": "WireGuard Desactivado",
-            "translatorComment": "Copied from source."
-        },
-        {
-            "id": "The {Name} tunnel has been deactivated.",
-            "message": "The {Name} tunnel has been deactivated.",
-            "translation": "El túnel {Name} ha sido desactivado.",
-            "translatorComment": "Copied from source.",
-            "placeholders": [
-                {
-                    "id": "Name",
-                    "string": "%[1]s",
-                    "type": "string",
-                    "underlyingType": "string",
-                    "argNum": 1,
-                    "expr": "tunnel.Name"
-                }
-            ]
-        },
-        {
-            "id": "WireGuard Tunnel Error",
-            "message": "WireGuard Tunnel Error",
-            "translation": "Error en el túnel de WireGuard",
->>>>>>> b279eab9
             "translatorComment": "Copied from source."
         },
         {
@@ -1314,15 +1284,9 @@
             "translatorComment": "Copied from source."
         },
         {
-<<<<<<< HEAD
             "id": "An update to AmneziaWG is now available. You are advised to update as soon as possible.",
             "message": "An update to AmneziaWG is now available. You are advised to update as soon as possible.",
-            "translation": "Ya está disponible una actualización de AmneziaWG. Se recomienda actualizar lo antes posible.",
-=======
-            "id": "An update to WireGuard is now available. You are advised to update as soon as possible.",
-            "message": "An update to WireGuard is now available. You are advised to update as soon as possible.",
-            "translation": "Está disponible una actualización de WireGuard. Se recomienda actualizar lo antes posible.",
->>>>>>> b279eab9
+            "translation": "Está disponible una actualización de AmneziaWG. Se recomienda actualizar lo antes posible.",
             "translatorComment": "Copied from source."
         },
         {

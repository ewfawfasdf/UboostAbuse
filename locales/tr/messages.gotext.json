--- conflicted
+++ resolved
@@ -60,15 +60,9 @@
             ]
         },
         {
-<<<<<<< HEAD
             "id": "You must use the native version of AmneziaWG on this computer.",
             "message": "You must use the native version of AmneziaWG on this computer.",
-            "translation": "Bu bilgisayarda AmneziaWG'ın yerel sürümünü kullanmanız gerek.",
-=======
-            "id": "You must use the native version of WireGuard on this computer.",
-            "message": "You must use the native version of WireGuard on this computer.",
-            "translation": "Bu bilgisayarda WireGuard'ın yerel sürümünü kullanmalısınız.",
->>>>>>> b279eab9
+            "translation": "Bu bilgisayarda AmneziaWG'ın yerel sürümünü kullanmalısınız.",
             "translatorComment": "Copied from source."
         },
         {
@@ -88,15 +82,9 @@
             ]
         },
         {
-<<<<<<< HEAD
             "id": "AmneziaWG may only be used by users who are a member of the Builtin {AdminGroupName} group.",
             "message": "AmneziaWG may only be used by users who are a member of the Builtin {AdminGroupName} group.",
-            "translation": "AmneziaWG sadece sisteme yerleşik {AdminGroupName} grubunun üyeleri tarafından kullanılabilir.",
-=======
-            "id": "WireGuard may only be used by users who are a member of the Builtin {AdminGroupName} group.",
-            "message": "WireGuard may only be used by users who are a member of the Builtin {AdminGroupName} group.",
-            "translation": "WireGuard'ı sadece yerleşik {AdminGroupName} grubunun üyeleri kullanabilir.",
->>>>>>> b279eab9
+            "translation": "AmneziaWG'ı sadece yerleşik {AdminGroupName} grubunun üyeleri kullanabilir.",
             "translatorComment": "Copied from source.",
             "placeholders": [
                 {
@@ -110,15 +98,9 @@
             ]
         },
         {
-<<<<<<< HEAD
             "id": "AmneziaWG is running, but the UI is only accessible from desktops of the Builtin {AdminGroupName} group.",
             "message": "AmneziaWG is running, but the UI is only accessible from desktops of the Builtin {AdminGroupName} group.",
-            "translation": "AmneziaWG çalışıyor, fakat kullanıcı arayüzü sadece sisteme yerleşik {AdminGroupName} grubunun üyesi olan kullanıcılar tarafından masaüstünde erişilebilir.",
-=======
-            "id": "WireGuard is running, but the UI is only accessible from desktops of the Builtin {AdminGroupName} group.",
-            "message": "WireGuard is running, but the UI is only accessible from desktops of the Builtin {AdminGroupName} group.",
-            "translation": "WireGuard çalışıyor fakat kullanıcı arayüzüne sadece yerleşik {AdminGroupName} grubunun bilgisayarlarından erişilebilir.",
->>>>>>> b279eab9
+            "translation": "AmneziaWG çalışıyor fakat kullanıcı arayüzüne sadece yerleşik {AdminGroupName} grubunun bilgisayarlarından erişilebilir.",
             "translatorComment": "Copied from source.",
             "placeholders": [
                 {
@@ -132,15 +114,9 @@
             ]
         },
         {
-<<<<<<< HEAD
             "id": "AmneziaWG system tray icon did not appear after 30 seconds.",
             "message": "AmneziaWG system tray icon did not appear after 30 seconds.",
-            "translation": "AmneziaWG sistem tepsisi ikonu 30 saniye sonunda belirmedi.",
-=======
-            "id": "WireGuard system tray icon did not appear after 30 seconds.",
-            "message": "WireGuard system tray icon did not appear after 30 seconds.",
-            "translation": "WireGuard sistem tepsisi simgesi 30 saniye sonunda belirmedi.",
->>>>>>> b279eab9
+            "translation": "AmneziaWG sistem tepsisi simgesi 30 saniye sonunda belirmedi.",
             "translatorComment": "Copied from source."
         },
         {
@@ -604,15 +580,9 @@
             "translatorComment": "Copied from source."
         },
         {
-<<<<<<< HEAD
             "id": "AmneziaWG logo image",
             "message": "AmneziaWG logo image",
-            "translation": "AmneziaWG logo resmi",
-=======
-            "id": "WireGuard logo image",
-            "message": "WireGuard logo image",
-            "translation": "WireGuard logosu",
->>>>>>> b279eab9
+            "translation": "AmneziaWG logosu",
             "translatorComment": "Copied from source."
         },
         {
@@ -1096,15 +1066,9 @@
             "translatorComment": "Copied from source."
         },
         {
-<<<<<<< HEAD
             "id": "&About AmneziaWG…",
             "message": "&About AmneziaWG…",
-            "translation": "AmneziaWG Hakkında (&a)…",
-=======
-            "id": "&About WireGuard…",
-            "message": "&About WireGuard…",
-            "translation": "&WireGuard hakkında…",
->>>>>>> b279eab9
+            "translation": "&AmneziaWG hakkında…",
             "translatorComment": "Copied from source."
         },
         {
@@ -1320,15 +1284,9 @@
             "translatorComment": "Copied from source."
         },
         {
-<<<<<<< HEAD
             "id": "An update to AmneziaWG is now available. You are advised to update as soon as possible.",
             "message": "An update to AmneziaWG is now available. You are advised to update as soon as possible.",
-            "translation": "AmneziaWG için bir güncelleme mevcut. İlk fırsatta güncelleme yapmanız tavsiye edilir.",
-=======
-            "id": "An update to WireGuard is now available. You are advised to update as soon as possible.",
-            "message": "An update to WireGuard is now available. You are advised to update as soon as possible.",
-            "translation": "Yeni bir WireGuard güncellemesi yayımlandı. İlk fırsatta güncelleme yapmanız tavsiye edilir.",
->>>>>>> b279eab9
+            "translation": "Yeni bir AmneziaWG güncellemesi yayımlandı. İlk fırsatta güncelleme yapmanız tavsiye edilir.",
             "translatorComment": "Copied from source."
         },
         {
@@ -1744,15 +1702,9 @@
             "translatorComment": "Copied from source."
         },
         {
-<<<<<<< HEAD
             "id": "Unable to exit service due to: {Err}. You may want to stop AmneziaWG from the service manager.",
             "message": "Unable to exit service due to: {Err}. You may want to stop AmneziaWG from the service manager.",
-            "translation": "Hizmet şu nedenden dolayı kapatılamıyor: {Err}. AmneziaWG'ı hizmet yöneticisinden durdurabilirsiniz.",
-=======
-            "id": "Unable to exit service due to: {Err}. You may want to stop WireGuard from the service manager.",
-            "message": "Unable to exit service due to: {Err}. You may want to stop WireGuard from the service manager.",
-            "translation": "Şu nedenden dolayı hizmetten çıkılamadı: {Err}. WireGuard'ı hizmet yöneticisinden durdurabilirsiniz.",
->>>>>>> b279eab9
+            "translation": "Şu nedenden dolayı hizmetten çıkılamadı: {Err}. AmneziaWG'ı hizmet yöneticisinden durdurabilirsiniz.",
             "translatorComment": "Copied from source.",
             "placeholders": [
                 {
@@ -1766,15 +1718,9 @@
             ]
         },
         {
-<<<<<<< HEAD
             "id": "An update to AmneziaWG is available. It is highly advisable to update without delay.",
             "message": "An update to AmneziaWG is available. It is highly advisable to update without delay.",
-            "translation": "AmneziaWG için bir güncelleme mevcut. Bekletmeden güncelleme yapmanız önemle tavsiye edilir.",
-=======
-            "id": "An update to WireGuard is available. It is highly advisable to update without delay.",
-            "message": "An update to WireGuard is available. It is highly advisable to update without delay.",
-            "translation": "Yeni bir WireGuard güncellemesi yayımlandı. Vakit kaybetmeden güncelleme yapmanız tavsiye edilir.",
->>>>>>> b279eab9
+            "translation": "Yeni bir AmneziaWG güncellemesi yayımlandı. Vakit kaybetmeden güncelleme yapmanız tavsiye edilir.",
             "translatorComment": "Copied from source."
         },
         {

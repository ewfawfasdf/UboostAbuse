{
    "language": "id",
    "messages": [
        {
            "id": "Error",
            "message": "Error",
            "translation": "Kesalahan",
            "translatorComment": "Copied from source."
        },
        {
            "id": "(no argument): elevate and install manager service",
            "message": "(no argument): elevate and install manager service",
            "translation": "(tidak ada argumen): naikkan akses dan instal servis manajer",
            "translatorComment": "Copied from source."
        },
        {
            "id": "Usage: {Args0} [\n{String}]",
            "message": "Usage: {Args0} [\n{String}]",
            "translation": "Penggunaan: {Args0} [\n{String}]",
            "translatorComment": "Copied from source.",
            "placeholders": [
                {
                    "id": "Args0",
                    "string": "%[1]s",
                    "type": "string",
                    "underlyingType": "string",
                    "argNum": 1,
                    "expr": "os.Args[0]"
                },
                {
                    "id": "String",
                    "string": "%[2]s",
                    "type": "string",
                    "underlyingType": "string",
                    "argNum": 2,
                    "expr": "builder.String()"
                }
            ]
        },
        {
            "id": "Command Line Options",
            "message": "Command Line Options",
            "translation": "Opsi Command Line",
            "translatorComment": "Copied from source."
        },
        {
            "id": "Unable to determine whether the process is running under WOW64: {Err}",
            "message": "Unable to determine whether the process is running under WOW64: {Err}",
            "translation": "Tidak dapat menentukan apakah proses sedang berjalan di bawah WOW64: {Err}",
            "translatorComment": "Copied from source.",
            "placeholders": [
                {
                    "id": "Err",
                    "string": "%[1]v",
                    "type": "error",
                    "underlyingType": "interface{Error() string}",
                    "argNum": 1,
                    "expr": "err"
                }
            ]
        },
        {
            "id": "You must use the native version of WireGuard on this computer.",
            "message": "You must use the native version of WireGuard on this computer.",
            "translation": "Anda harus menggunakan WireGuard versi asli pada komputer ini.",
            "translatorComment": "Copied from source."
        },
        {
            "id": "Unable to open current process token: {Err}",
            "message": "Unable to open current process token: {Err}",
            "translation": "Tidak dapat membuka token proses saat ini: {Err}",
            "translatorComment": "Copied from source.",
            "placeholders": [
                {
                    "id": "Err",
                    "string": "%[1]v",
                    "type": "error",
                    "underlyingType": "interface{Error() string}",
                    "argNum": 1,
                    "expr": "err"
                }
            ]
        },
        {
            "id": "AmneziaWG may only be used by users who are a member of the Builtin {AdminGroupName} group.",
            "message": "AmneziaWG may only be used by users who are a member of the Builtin {AdminGroupName} group.",
            "translation": "AmneziaWG hanya dapat digunakan oleh pengguna yang merupakan anggota grup Bawaan {AdminGroupName}.",
            "translatorComment": "Copied from source.",
            "placeholders": [
                {
                    "id": "AdminGroupName",
                    "string": "%[1]s",
                    "type": "string",
                    "underlyingType": "string",
                    "argNum": 1,
                    "expr": "elevate.AdminGroupName()"
                }
            ]
        },
        {
            "id": "AmneziaWG is running, but the UI is only accessible from desktops of the Builtin {AdminGroupName} group.",
            "message": "AmneziaWG is running, but the UI is only accessible from desktops of the Builtin {AdminGroupName} group.",
            "translation": "AmneziaWG sedang berjalan, tetapi UI hanya dapat diakses dari desktop grup Bawaan {AdminGroupName}.",
            "translatorComment": "Copied from source.",
            "placeholders": [
                {
                    "id": "AdminGroupName",
                    "string": "%[1]s",
                    "type": "string",
                    "underlyingType": "string",
                    "argNum": 1,
                    "expr": "elevate.AdminGroupName()"
                }
            ]
        },
        {
            "id": "AmneziaWG system tray icon did not appear after 30 seconds.",
            "message": "AmneziaWG system tray icon did not appear after 30 seconds.",
            "translation": "Ikon sistem AmneziaWG tidak muncul setelah 30 detik.",
            "translatorComment": "Copied from source."
        },
        {
            "id": "Now",
            "message": "Now",
            "translation": "Sekarang",
            "translatorComment": "Copied from source."
        },
        {
            "id": "System clock wound backward!",
            "message": "System clock wound backward!",
            "translation": "Jam sistem mundur!",
            "translatorComment": "Copied from source."
        },
        {
            "id": "{Years} year(s)",
            "message": "{Years} year(s)",
            "translation": {
                "select": {
                    "feature": "plural",
                    "arg": "Years",
                    "cases": {
                        "other": {
                            "msg": "{Years} tahun\n{Years} tahun"
                        }
                    }
                }
            },
            "placeholders": [
                {
                    "id": "Years",
                    "string": "%[1]d",
                    "type": "int64",
                    "underlyingType": "int64",
                    "argNum": 1,
                    "expr": "years"
                }
            ]
        },
        {
            "id": "{Days} day(s)",
            "message": "{Days} day(s)",
            "translation": {
                "select": {
                    "feature": "plural",
                    "arg": "Days",
                    "cases": {
                        "other": {
                            "msg": "{Days} Hari"
                        }
                    }
                }
            },
            "placeholders": [
                {
                    "id": "Days",
                    "string": "%[1]d",
                    "type": "int64",
                    "underlyingType": "int64",
                    "argNum": 1,
                    "expr": "days"
                }
            ]
        },
        {
            "id": "{Hours} hour(s)",
            "message": "{Hours} hour(s)",
            "translation": {
                "select": {
                    "feature": "plural",
                    "arg": "Hours",
                    "cases": {
                        "other": {
                            "msg": "{Hours} jam"
                        }
                    }
                }
            },
            "placeholders": [
                {
                    "id": "Hours",
                    "string": "%[1]d",
                    "type": "int64",
                    "underlyingType": "int64",
                    "argNum": 1,
                    "expr": "hours"
                }
            ]
        },
        {
            "id": "{Minutes} minute(s)",
            "message": "{Minutes} minute(s)",
            "translation": {
                "select": {
                    "feature": "plural",
                    "arg": "Minutes",
                    "cases": {
                        "other": {
                            "msg": "{Minutes} menit"
                        }
                    }
                }
            },
            "placeholders": [
                {
                    "id": "Minutes",
                    "string": "%[1]d",
                    "type": "int64",
                    "underlyingType": "int64",
                    "argNum": 1,
                    "expr": "minutes"
                }
            ]
        },
        {
            "id": "{Seconds} second(s)",
            "message": "{Seconds} second(s)",
            "translation": {
                "select": {
                    "feature": "plural",
                    "arg": "Seconds",
                    "cases": {
                        "other": {
                            "msg": "{Seconds} detik"
                        }
                    }
                }
            },
            "placeholders": [
                {
                    "id": "Seconds",
                    "string": "%[1]d",
                    "type": "int64",
                    "underlyingType": "int64",
                    "argNum": 1,
                    "expr": "seconds"
                }
            ]
        },
        {
            "id": "{Timestamp} ago",
            "message": "{Timestamp} ago",
            "translation": "{Timestamp} yang lalu",
            "translatorComment": "Copied from source.",
            "placeholders": [
                {
                    "id": "Timestamp",
                    "string": "%[1]s",
                    "type": "string",
                    "underlyingType": "string",
                    "argNum": 1,
                    "expr": "timestamp"
                }
            ]
        },
        {
            "id": "{Bytes} B",
            "message": "{Bytes} B",
            "translation": "{Bytes} B",
            "translatorComment": "Copied from source.",
            "placeholders": [
                {
                    "id": "Bytes",
                    "string": "%[1]d",
                    "type": "github.com/amnezia-vpn/amneziawg-windows-client/conf.Bytes",
                    "underlyingType": "uint64",
                    "argNum": 1,
                    "expr": "b"
                }
            ]
        },
        {
            "id": "{Float64b__1024} KiB",
            "message": "{Float64b__1024} KiB",
            "translation": "{Float64b__1024} KiB",
            "translatorComment": "Copied from source.",
            "placeholders": [
                {
                    "id": "Float64b__1024",
                    "string": "%.2[1]f",
                    "type": "float64",
                    "underlyingType": "float64",
                    "argNum": 1,
                    "expr": "float64(b) / 1024"
                }
            ]
        },
        {
            "id": "{Float64b__1024__1024} MiB",
            "message": "{Float64b__1024__1024} MiB",
            "translation": "{Float64b__1024__1024} MiB",
            "translatorComment": "Copied from source.",
            "placeholders": [
                {
                    "id": "Float64b__1024__1024",
                    "string": "%.2[1]f",
                    "type": "float64",
                    "underlyingType": "float64",
                    "argNum": 1,
                    "expr": "float64(b) / (1024 * 1024)"
                }
            ]
        },
        {
            "id": "{Float64b__1024__1024__1024} GiB",
            "message": "{Float64b__1024__1024__1024} GiB",
            "translation": "{Float64b__1024__1024__1024} GiB",
            "translatorComment": "Copied from source.",
            "placeholders": [
                {
                    "id": "Float64b__1024__1024__1024",
                    "string": "%.2[1]f",
                    "type": "float64",
                    "underlyingType": "float64",
                    "argNum": 1,
                    "expr": "float64(b) / (1024 * 1024 * 1024)"
                }
            ]
        },
        {
            "id": "{Float64b__1024__1024__1024__1024} TiB",
            "message": "{Float64b__1024__1024__1024__1024} TiB",
            "translation": "{Float64b__1024__1024__1024__1024} TiB",
            "translatorComment": "Copied from source.",
            "placeholders": [
                {
                    "id": "Float64b__1024__1024__1024__1024",
                    "string": "%.2[1]f",
                    "type": "float64",
                    "underlyingType": "float64",
                    "argNum": 1,
                    "expr": "float64(b) / (1024 * 1024 * 1024) / 1024"
                }
            ]
        },
        {
            "id": "{Why}: {Offender}",
            "message": "{Why}: {Offender}",
            "translation": "{Why}: {Offender}",
            "translatorComment": "Copied from source.",
            "placeholders": [
                {
                    "id": "Why",
                    "string": "%[1]s",
                    "type": "string",
                    "underlyingType": "string",
                    "argNum": 1,
                    "expr": "e.why"
                },
                {
                    "id": "Offender",
                    "string": "%[2]q",
                    "type": "string",
                    "underlyingType": "string",
                    "argNum": 2,
                    "expr": "e.offender"
                }
            ]
        },
        {
            "id": "Invalid IP address",
            "message": "Invalid IP address",
            "translation": "Alamat IP tidak valid",
            "translatorComment": "Copied from source."
        },
        {
            "id": "Invalid network prefix length",
            "message": "Invalid network prefix length",
            "translation": "Network prefix tidak valid",
            "translatorComment": "Copied from source."
        },
        {
            "id": "Missing port from endpoint",
            "message": "Missing port from endpoint",
            "translation": "Port belum terisi dari endpoint",
            "translatorComment": "Copied from source."
        },
        {
            "id": "Invalid endpoint host",
            "message": "Invalid endpoint host",
            "translation": "Host endpoint tidak valid",
            "translatorComment": "Copied from source."
        },
        {
            "id": "Brackets must contain an IPv6 address",
            "message": "Brackets must contain an IPv6 address",
            "translation": "Dalam Kurung harus berisi alamat IPv6",
            "translatorComment": "Copied from source."
        },
        {
            "id": "Invalid MTU",
            "message": "Invalid MTU",
            "translation": "MTU tidak valid",
            "translatorComment": "Copied from source."
        },
        {
            "id": "Invalid port",
            "message": "Invalid port",
            "translation": "Port tidak valid",
            "translatorComment": "Copied from source."
        },
        {
            "id": "Invalid persistent keepalive",
            "message": "Invalid persistent keepalive",
            "translation": "Persistent keepalive tidak valid",
            "translatorComment": "Copied from source."
        },
        {
            "id": "Invalid key: {Err}",
            "message": "Invalid key: {Err}",
            "translation": "Kunci tidak sah:{Err}",
            "translatorComment": "Copied from source.",
            "placeholders": [
                {
                    "id": "Err",
                    "string": "%[1]v",
                    "type": "error",
                    "underlyingType": "interface{Error() string}",
                    "argNum": 1,
                    "expr": "err"
                }
            ]
        },
        {
            "id": "Keys must decode to exactly 32 bytes",
            "message": "Keys must decode to exactly 32 bytes",
            "translation": "Kunci harus diterjemahkan tepat 32 byte",
            "translatorComment": "Copied from source."
        },
        {
            "id": "Number must be a number between 0 and 2^64-1: {Err}",
            "message": "Number must be a number between 0 and 2^64-1: {Err}",
            "translation": "Nomor harus diantara 0 sampai dengan 2^64-1:{Err}",
            "translatorComment": "Copied from source.",
            "placeholders": [
                {
                    "id": "Err",
                    "string": "%[1]v",
                    "type": "error",
                    "underlyingType": "interface{Error() string}",
                    "argNum": 1,
                    "expr": "err"
                }
            ]
        },
        {
            "id": "Two commas in a row",
            "message": "Two commas in a row",
            "translation": "Dua koma dalam satu baris",
            "translatorComment": "Copied from source."
        },
        {
            "id": "Tunnel name is not valid",
            "message": "Tunnel name is not valid",
            "translation": "Nama Tunnel tidak valid",
            "translatorComment": "Copied from source."
        },
        {
            "id": "Line must occur in a section",
            "message": "Line must occur in a section",
            "translation": "Garis harus muncul perbagian",
            "translatorComment": "Copied from source."
        },
        {
            "id": "Config key is missing an equals separator",
            "message": "Config key is missing an equals separator",
            "translation": "Kunci konfigurasi tidak valid, tidak memiliki pemisah dan sama dengan",
            "translatorComment": "Copied from source."
        },
        {
            "id": "Key must have a value",
            "message": "Key must have a value",
            "translation": "Kunci harus memiliki value",
            "translatorComment": "Copied from source."
        },
        {
            "id": "Invalid key for [Interface] section",
            "message": "Invalid key for [Interface] section",
            "translation": "Kunci tidak valid pada bagian [Interface]",
            "translatorComment": "Copied from source."
        },
        {
            "id": "Invalid key for [Peer] section",
            "message": "Invalid key for [Peer] section",
            "translation": "Kunci tidak valid pada bagian [Peer]",
            "translatorComment": "Copied from source."
        },
        {
            "id": "An interface must have a private key",
            "message": "An interface must have a private key",
            "translation": "Interface harus memiliki Private Key",
            "translatorComment": "Copied from source."
        },
        {
            "id": "[none specified]",
            "message": "[none specified]",
            "translation": "Tidak Ditetapkan",
            "translatorComment": "Copied from source."
        },
        {
            "id": "All peers must have public keys",
            "message": "All peers must have public keys",
            "translation": "Semua peers harus memiliki kunci publik",
            "translatorComment": "Copied from source."
        },
        {
            "id": "Error in getting configuration",
            "message": "Error in getting configuration",
            "translation": "Eror ketika mendapatkan konfigurasi",
            "translatorComment": "Copied from source."
        },
        {
            "id": "Invalid key for interface section",
            "message": "Invalid key for interface section",
            "translation": "Kunci tidak valid pada bagian [Interface]",
            "translatorComment": "Copied from source."
        },
        {
            "id": "Protocol version must be 1",
            "message": "Protocol version must be 1",
            "translation": "Versi protokol harus 1",
            "translatorComment": "Copied from source."
        },
        {
            "id": "Invalid key for peer section",
            "message": "Invalid key for peer section",
            "translation": "Kunci tidak valid pada bagian [Peer]",
            "translatorComment": "Copied from source."
        },
        {
            "id": "[EnumerationSeparator]",
            "message": "[EnumerationSeparator]",
            "translation": ", ",
            "comment": "Text to insert between items when listing - most western languages will translate ‘[EnumerationSeparator]’ into ‘, ’ to produce lists like ‘apple, orange, strawberry’. Eastern languages might translate into ‘、’ to produce lists like ‘リンゴ、オレンジ、イチゴ’."
        },
        {
<<<<<<< HEAD
            "id": "About AmneziaWG",
            "message": "About AmneziaWG",
            "translation": "Tentang AmneziaWG",
=======
            "id": "[UnitSeparator]",
            "message": "[UnitSeparator]",
            "translation": ", ",
            "comment": "Text to insert when combining units of a measure - most languages will translate ‘[UnitSeparator]’ into ‘ ’ (space) to produce lists like ‘2 minuti 30 sekund’, or empty string ‘’ to produce ‘2分30秒’."
        },
        {
            "id": "About WireGuard",
            "message": "About WireGuard",
            "translation": "Tentang WireGuard",
>>>>>>> b279eab9
            "translatorComment": "Copied from source."
        },
        {
            "id": "WireGuard logo image",
            "message": "WireGuard logo image",
            "translation": "Gambar logo WireGuard",
            "translatorComment": "Copied from source."
        },
        {
            "id": "App version: {Number}\nGo backend version: {WireGuardGoVersion}\nGo version: {Version_go}-{GOARCH}\nOperating system: {OsName}\nArchitecture: {NativeArch}",
            "message": "App version: {Number}\nGo backend version: {WireGuardGoVersion}\nGo version: {Version_go}-{GOARCH}\nOperating system: {OsName}\nArchitecture: {NativeArch}",
            "translation": "Versi Aplikasi: {Number}\nVersi back-end Go: {WireGuardGoVersion}\nVersi Go: {Version_go}--{GOARCH}\nSistem Operasi: {OsName}\nArsitektur: {NativeArch}",
            "translatorComment": "Copied from source.",
            "placeholders": [
                {
                    "id": "Number",
                    "string": "%[1]s",
                    "type": "string",
                    "underlyingType": "string",
                    "argNum": 1,
                    "expr": "version.Number"
                },
                {
                    "id": "WireGuardGoVersion",
                    "string": "%[2]s",
                    "type": "string",
                    "underlyingType": "string",
                    "argNum": 2,
                    "expr": "device.WireGuardGoVersion"
                },
                {
                    "id": "Version_go",
                    "string": "%[3]s",
                    "type": "string",
                    "underlyingType": "string",
                    "argNum": 3,
                    "expr": "strings.TrimPrefix(runtime.Version(), \"go\")"
                },
                {
                    "id": "GOARCH",
                    "string": "%[4]s",
                    "type": "string",
                    "underlyingType": "string",
                    "argNum": 4,
                    "expr": "runtime.GOARCH"
                },
                {
                    "id": "OsName",
                    "string": "%[5]s",
                    "type": "string",
                    "underlyingType": "string",
                    "argNum": 5,
                    "expr": "version.OsName()"
                },
                {
                    "id": "NativeArch",
                    "string": "%[6]s",
                    "type": "string",
                    "underlyingType": "string",
                    "argNum": 6,
                    "expr": "version.NativeArch()"
                }
            ]
        },
        {
            "id": "Close",
            "message": "Close",
            "translation": "Tutup",
            "translatorComment": "Copied from source."
        },
        {
            "id": "♥ &Donate!",
            "message": "♥ &Donate!",
            "translation": "♥ &Donasi!",
            "translatorComment": "Copied from source."
        },
        {
            "id": "Status:",
            "message": "Status:",
            "translation": "Status:",
            "translatorComment": "Copied from source."
        },
        {
            "id": "&Deactivate",
            "message": "&Deactivate",
            "translation": "&Nonaktifkan",
            "translatorComment": "Copied from source."
        },
        {
            "id": "&Activate",
            "message": "&Activate",
            "translation": "&Aktifkan",
            "translatorComment": "Copied from source."
        },
        {
            "id": "Public key:",
            "message": "Public key:",
            "translation": "Kunci publik:",
            "translatorComment": "Copied from source."
        },
        {
            "id": "Listen port:",
            "message": "Listen port:",
            "translation": "Port Pendengar:",
            "translatorComment": "Copied from source."
        },
        {
            "id": "MTU:",
            "message": "MTU:",
            "translation": "MTU:",
            "translatorComment": "Copied from source."
        },
        {
            "id": "Addresses:",
            "message": "Addresses:",
            "translation": "Alamat:",
            "translatorComment": "Copied from source."
        },
        {
            "id": "DNS servers:",
            "message": "DNS servers:",
            "translation": "Server DNS:",
            "translatorComment": "Copied from source."
        },
        {
            "id": "Scripts:",
            "message": "Scripts:",
            "translation": "Skrip:",
            "translatorComment": "Copied from source."
        },
        {
            "id": "Preshared key:",
            "message": "Preshared key:",
            "translation": "Preshared key:",
            "translatorComment": "Copied from source."
        },
        {
            "id": "Allowed IPs:",
            "message": "Allowed IPs:",
            "translation": "IP yang diperbolehkan:",
            "translatorComment": "Copied from source."
        },
        {
            "id": "Endpoint:",
            "message": "Endpoint:",
            "translation": "Endpoint:",
            "translatorComment": "Copied from source."
        },
        {
            "id": "Active",
            "message": "Active",
            "translation": "Aktif",
            "translatorComment": "Copied from source."
        },
        {
            "id": "Activating",
            "message": "Activating",
            "translation": "Mengaktifkan",
            "translatorComment": "Copied from source."
        },
        {
            "id": "Inactive",
            "message": "Inactive",
            "translation": "Nonaktif",
            "translatorComment": "Copied from source."
        },
        {
            "id": "Deactivating",
            "message": "Deactivating",
            "translation": "Menonaktifkan",
            "translatorComment": "Copied from source."
        },
        {
            "id": "Unknown state",
            "message": "Unknown state",
            "translation": "Status tidak diketahui",
            "translatorComment": "Copied from source."
        },
        {
            "id": "Log",
            "message": "Log",
            "translation": "Catatan",
            "translatorComment": "Copied from source."
        },
        {
            "id": "&Copy",
            "message": "&Copy",
            "translation": "Salin",
            "translatorComment": "Copied from source."
        },
        {
            "id": "Select &all",
            "message": "Select &all",
            "translation": "Pilih semua",
            "translatorComment": "Copied from source."
        },
        {
            "id": "&Save to file…",
            "message": "&Save to file…",
            "translation": "Menyimpan ke dalam berkas…",
            "translatorComment": "Copied from source."
        },
        {
            "id": "Time",
            "message": "Time",
            "translation": "Waktu",
            "translatorComment": "Copied from source."
        },
        {
            "id": "Log message",
            "message": "Log message",
            "translation": "Pesan log",
            "translatorComment": "Copied from source."
        },
        {
            "id": "Text Files (*.txt)|*.txt|All Files (*.*)|*.*",
            "message": "Text Files (*.txt)|*.txt|All Files (*.*)|*.*",
            "translation": "Berkas Txt (*.Txt)|*.Txt|Semua berkas (*.*)|*.*",
            "translatorComment": "Copied from source."
        },
        {
            "id": "Export log to file",
            "message": "Export log to file",
            "translation": "Ekspor log kedalam file",
            "translatorComment": "Copied from source."
        },
        {
            "id": "&About AmneziaWG…",
            "message": "&About AmneziaWG…",
            "translation": "&Tentang AmneziaWG…",
            "translatorComment": "Copied from source."
        },
        {
            "id": "Tunnel Error",
            "message": "Tunnel Error",
            "translation": "Tunnel eror",
            "translatorComment": "Copied from source."
        },
        {
            "id": "{ErrMsg}\n\nPlease consult the log for more information.",
            "message": "{ErrMsg}\n\nPlease consult the log for more information.",
            "translation": "{ErrMsg}\n\nSilakan baca log untuk informasi lebih lanjut.",
            "translatorComment": "Copied from source.",
            "placeholders": [
                {
                    "id": "ErrMsg",
                    "string": "%[1]s",
                    "type": "string",
                    "underlyingType": "string",
                    "argNum": 1,
                    "expr": "errMsg"
                }
            ]
        },
        {
            "id": "{Title} (out of date)",
            "message": "{Title} (out of date)",
            "translation": "{Title} (kadaluarsa)",
            "translatorComment": "Copied from source.",
            "placeholders": [
                {
                    "id": "Title",
                    "string": "%[1]s",
                    "type": "string",
                    "underlyingType": "string",
                    "argNum": 1,
                    "expr": "mtw.Title()"
                }
            ]
        },
        {
            "id": "AmneziaWG Detection Error",
            "message": "AmneziaWG Detection Error",
            "translation": "Deteksi eror AmneziaWG",
            "translatorComment": "Copied from source."
        },
        {
            "id": "Unable to wait for AmneziaWG window to appear: {Err}",
            "message": "Unable to wait for AmneziaWG window to appear: {Err}",
            "translation": "Tidak dapat menunggu jendela AmneziaWG muncul: {Err}",
            "translatorComment": "Copied from source.",
            "placeholders": [
                {
                    "id": "Err",
                    "string": "%[1]v",
                    "type": "error",
                    "underlyingType": "interface{Error() string}",
                    "argNum": 1,
                    "expr": "err"
                }
            ]
        },
        {
            "id": "AmneziaWG: Deactivated",
            "message": "AmneziaWG: Deactivated",
            "translation": "AmneziaWG: Dinonaktifkan",
            "translatorComment": "Copied from source."
        },
        {
            "id": "Status: Unknown",
            "message": "Status: Unknown",
            "translation": "Status: Tidak diketahui",
            "translatorComment": "Copied from source."
        },
        {
            "id": "Addresses: None",
            "message": "Addresses: None",
            "translation": "Alamat: Kosong",
            "translatorComment": "Copied from source."
        },
        {
            "id": "&Manage tunnels…",
            "message": "&Manage tunnels…",
            "translation": "&Manajer Tunnel…",
            "translatorComment": "Copied from source."
        },
        {
            "id": "&Import tunnel(s) from file…",
            "message": "&Import tunnel(s) from file…",
            "translation": "&Impor tunnel dari file…",
            "translatorComment": "Copied from source."
        },
        {
            "id": "E&xit",
            "message": "E&xit",
            "translation": "&Keluar",
            "translatorComment": "Copied from source."
        },
        {
            "id": "AmneziaWG Tunnel Error",
            "message": "AmneziaWG Tunnel Error",
            "translation": "AmneziaWG Tunnel Eror",
            "translatorComment": "Copied from source."
        },
        {
            "id": "AmneziaWG: {TextForStateglobalState_true}",
            "message": "AmneziaWG: {TextForStateglobalState_true}",
            "translation": "AmneziaWG: {TextForStateglobalState_true}",
            "translatorComment": "Copied from source.",
            "placeholders": [
                {
                    "id": "TextForStateglobalState_true",
                    "string": "%[1]s",
                    "type": "string",
                    "underlyingType": "string",
                    "argNum": 1,
                    "expr": "textForState(globalState, true)"
                }
            ]
        },
        {
            "id": "Status: {StateText}",
            "message": "Status: {StateText}",
            "translation": "Status: {StateText}",
            "translatorComment": "Copied from source.",
            "placeholders": [
                {
                    "id": "StateText",
                    "string": "%[1]s",
                    "type": "string",
                    "underlyingType": "string",
                    "argNum": 1,
                    "expr": "stateText"
                }
            ]
        },
        {
            "id": "Export all tunnels to &zip…",
            "message": "Export all tunnels to &zip…",
            "translation": "Ekspor semua tunnel ke &zip…",
            "translatorComment": "Copied from source."
        },
        {
            "id": "Edit &selected tunnel…",
            "message": "Edit &selected tunnel…",
            "translation": "Ubah tunnel &terpilih…",
            "translatorComment": "Copied from source."
        },
        {
            "id": "&Remove selected tunnel(s)",
            "message": "&Remove selected tunnel(s)",
            "translation": "&Hapus tunnel terpilih",
            "translatorComment": "Copied from source."
        },
        {
            "id": "Could not import selected configuration: {LastErr}",
            "message": "Could not import selected configuration: {LastErr}",
            "translation": "Tidak dapat mengimpor konfigurasi yang dipilih: {LastErr}",
            "translatorComment": "Copied from source.",
            "placeholders": [
                {
                    "id": "LastErr",
                    "string": "%[1]v",
                    "type": "error",
                    "underlyingType": "interface{Error() string}",
                    "argNum": 1,
                    "expr": "lastErr"
                }
            ]
        }
    ]
}<|MERGE_RESOLUTION|>--- conflicted
+++ resolved
@@ -553,21 +553,15 @@
             "comment": "Text to insert between items when listing - most western languages will translate ‘[EnumerationSeparator]’ into ‘, ’ to produce lists like ‘apple, orange, strawberry’. Eastern languages might translate into ‘、’ to produce lists like ‘リンゴ、オレンジ、イチゴ’."
         },
         {
-<<<<<<< HEAD
-            "id": "About AmneziaWG",
-            "message": "About AmneziaWG",
-            "translation": "Tentang AmneziaWG",
-=======
             "id": "[UnitSeparator]",
             "message": "[UnitSeparator]",
             "translation": ", ",
             "comment": "Text to insert when combining units of a measure - most languages will translate ‘[UnitSeparator]’ into ‘ ’ (space) to produce lists like ‘2 minuti 30 sekund’, or empty string ‘’ to produce ‘2分30秒’."
         },
         {
-            "id": "About WireGuard",
-            "message": "About WireGuard",
-            "translation": "Tentang WireGuard",
->>>>>>> b279eab9
+            "id": "About AmneziaWG",
+            "message": "About AmneziaWG",
+            "translation": "Tentang AmneziaWG",
             "translatorComment": "Copied from source."
         },
         {

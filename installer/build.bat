--- conflicted
+++ resolved
@@ -43,11 +43,7 @@
 	if "%SigningProvider%"=="" goto :success
 	if "%TimestampServer%"=="" goto :success
 	echo [+] Signing
-<<<<<<< HEAD
-        signtool sign /sha1 "%SigningCertificate%" /fd sha256 /tr "%TimestampServer%" /td sha256 /d "AmneziaWG Setup" "dist\amneziawg-*-%WIREGUARD_VERSION%.msi" || goto :error
-=======
-	signtool sign %SigningProvider% /fd sha256 /tr "%TimestampServer%" /td sha256 /d "WireGuard Setup" "dist\wireguard-*-%WIREGUARD_VERSION%.msi" || goto :error
->>>>>>> b279eab9
+	signtool sign %SigningProvider% /fd sha256 /tr "%TimestampServer%" /td sha256 /d "AmneziaWG Setup" "dist\amneziawg-*-%WIREGUARD_VERSION%.msi" || goto :error
 
 :success
 	echo [+] Success.
@@ -68,11 +64,7 @@
 	if "%SigningProvider%"=="" goto :skipsign
 	if "%TimestampServer%"=="" goto :skipsign
 	echo [+] Signing %1
-<<<<<<< HEAD
-        signtool sign /sha1 "%SigningCertificate%" /fd sha256 /tr "%TimestampServer%" /td sha256 /d "AmneziaWG Setup Custom Actions" "%~1\customactions.dll" || exit /b 1
-=======
-	signtool sign %SigningProvider% /fd sha256 /tr "%TimestampServer%" /td sha256 /d "WireGuard Setup Custom Actions" "%~1\customactions.dll" || exit /b 1
->>>>>>> b279eab9
+	signtool sign %SigningProvider% /fd sha256 /tr "%TimestampServer%" /td sha256 /d "AmneziaWG Setup Custom Actions" "%~1\customactions.dll" || exit /b 1
 :skipsign
 	"%WIX%bin\candle" %WIX_CANDLE_FLAGS% -dWIREGUARD_PLATFORM="%~1" -out "%~1\wireguard.wixobj" -arch %3 wireguard.wxs || exit /b %errorlevel%
 	echo [+] Linking %1
